/*
 * Asterisk -- An open source telephony toolkit.
 *
 * Copyright (C) 1999 - 2006, Digium, Inc.
 *
 * Mark Spencer <markster@digium.com>
 *
 * See http://www.asterisk.org for more information about
 * the Asterisk project. Please do not directly contact
 * any of the maintainers of this project for assistance;
 * the project provides a web site, mailing lists and IRC
 * channels for your use.
 *
 * This program is free software, distributed under the terms of
 * the GNU General Public License Version 2. See the LICENSE file
 * at the top of the source tree.
 */

/*! \file
 *
 * \brief Routines implementing call features as call pickup, parking and transfer
 *
 * \author Mark Spencer <markster@digium.com> 
 */

/*** MODULEINFO
        <depend>chan_local</depend>
 ***/

#include "asterisk.h"

ASTERISK_FILE_VERSION(__FILE__, "$Revision$")

#include <pthread.h>
#include <stdlib.h>
#include <errno.h>
#include <unistd.h>
#include <string.h>
#include <stdlib.h>
#include <stdio.h>
#include <sys/time.h>
#include <sys/signal.h>
#include <netinet/in.h>

#include "asterisk/lock.h"
#include "asterisk/file.h"
#include "asterisk/logger.h"
#include "asterisk/channel.h"
#include "asterisk/pbx.h"
#include "asterisk/options.h"
#include "asterisk/causes.h"
#include "asterisk/module.h"
#include "asterisk/translate.h"
#include "asterisk/app.h"
#include "asterisk/say.h"
#include "asterisk/features.h"
#include "asterisk/musiconhold.h"
#include "asterisk/config.h"
#include "asterisk/cli.h"
#include "asterisk/manager.h"
#include "asterisk/utils.h"
#include "asterisk/adsi.h"
#include "asterisk/devicestate.h"
#include "asterisk/monitor.h"
#include "asterisk/global_datastores.h"

#define DEFAULT_PARK_TIME 45000
#define DEFAULT_TRANSFER_DIGIT_TIMEOUT 3000
#define DEFAULT_FEATURE_DIGIT_TIMEOUT 500
#define DEFAULT_NOANSWER_TIMEOUT_ATTENDED_TRANSFER 15000

#define AST_MAX_WATCHERS 256

enum {
	AST_FEATURE_FLAG_NEEDSDTMF = (1 << 0),
	AST_FEATURE_FLAG_ONPEER =    (1 << 1),
	AST_FEATURE_FLAG_ONSELF =    (1 << 2),
	AST_FEATURE_FLAG_BYCALLEE =  (1 << 3),
	AST_FEATURE_FLAG_BYCALLER =  (1 << 4),
	AST_FEATURE_FLAG_BYBOTH	 =   (3 << 3),
};

static char *parkedcall = "ParkedCall";

static int parkaddhints = 0;                               /*!< Add parking hints automatically */
static int parkingtime = DEFAULT_PARK_TIME;                /*!< No more than 45 seconds parked before you do something with them */
static char parking_con[AST_MAX_EXTENSION];                /*!< Context for which parking is made accessible */
static char parking_con_dial[AST_MAX_EXTENSION];           /*!< Context for dialback for parking (KLUDGE) */
static char parking_ext[AST_MAX_EXTENSION];                /*!< Extension you type to park the call */
static char pickup_ext[AST_MAX_EXTENSION];                 /*!< Call pickup extension */
static char parkmohclass[MAX_MUSICCLASS];                  /*!< Music class used for parking */
static int parking_start;                                  /*!< First available extension for parking */
static int parking_stop;                                   /*!< Last available extension for parking */

static int parkedcalltransfers;                            /*!< Who can REDIRECT after picking up a parked a call */

static char courtesytone[256];                             /*!< Courtesy tone */
static int parkedplay = 0;                                 /*!< Who to play the courtesy tone to */
static char xfersound[256];                                /*!< Call transfer sound */
static char xferfailsound[256];                            /*!< Call transfer failure sound */

static int parking_offset;
static int parkfindnext;

static int adsipark;

static int transferdigittimeout;
static int featuredigittimeout;

static int atxfernoanswertimeout;

static char *registrar = "res_features";		   /*!< Registrar for operations */

/* module and CLI command definitions */
static char *synopsis = "Answer a parked call";

static char *descrip = "ParkedCall(exten):"
"Used to connect to a parked call.  This application is always\n"
"registered internally and does not need to be explicitly added\n"
"into the dialplan, although you should include the 'parkedcalls'\n"
"context.\n";

static char *parkcall = PARK_APP_NAME;

static char *synopsis2 = "Park yourself";

static char *descrip2 = "Park():"
"Used to park yourself (typically in combination with a supervised\n"
"transfer to know the parking space). This application is always\n"
"registered internally and does not need to be explicitly added\n"
"into the dialplan, although you should include the 'parkedcalls'\n"
"context (or the context specified in features.conf).\n\n"
"If you set the PARKINGEXTEN variable to an extension in your\n"
"parking context, park() will park the call on that extension, unless\n"
"it already exists. In that case, execution will continue at next\n"
"priority.\n" ;

static struct ast_app *monitor_app = NULL;
static int monitor_ok = 1;

struct parkeduser {
	struct ast_channel *chan;                   /*!< Parking channel */
	struct timeval start;                       /*!< Time the parking started */
	int parkingnum;                             /*!< Parking lot */
	char parkingexten[AST_MAX_EXTENSION];       /*!< If set beforehand, parking extension used for this call */
	char context[AST_MAX_CONTEXT];              /*!< Where to go if our parking time expires */
	char exten[AST_MAX_EXTENSION];
	int priority;
	int parkingtime;                            /*!< Maximum length in parking lot before return */
	int notquiteyet;
	char peername[1024];
	unsigned char moh_trys;
	struct parkeduser *next;
};

static struct parkeduser *parkinglot;

AST_MUTEX_DEFINE_STATIC(parking_lock);	/*!< protects all static variables above */

static pthread_t parking_thread;

char *ast_parking_ext(void)
{
	return parking_ext;
}

char *ast_pickup_ext(void)
{
	return pickup_ext;
}

struct ast_bridge_thread_obj 
{
	struct ast_bridge_config bconfig;
	struct ast_channel *chan;
	struct ast_channel *peer;
};

/*! \brief store context, priority and extension */
static void set_c_e_p(struct ast_channel *chan, const char *context, const char *ext, int pri)
{
	ast_copy_string(chan->context, context, sizeof(chan->context));
	ast_copy_string(chan->exten, ext, sizeof(chan->exten));
	chan->priority = pri;
}

static void check_goto_on_transfer(struct ast_channel *chan) 
{
	struct ast_channel *xferchan;
	const char *val = pbx_builtin_getvar_helper(chan, "GOTO_ON_BLINDXFR");
	char *x, *goto_on_transfer;
	struct ast_frame *f;

	if (ast_strlen_zero(val))
		return;

	goto_on_transfer = ast_strdupa(val);

	if (!(xferchan = ast_channel_alloc(0, AST_STATE_DOWN, 0, 0, "", "", "", 0, "%s", chan->name)))
		return;

	for (x = goto_on_transfer; x && *x; x++) {
		if (*x == '^')
			*x = '|';
	}
	/* Make formats okay */
	xferchan->readformat = chan->readformat;
	xferchan->writeformat = chan->writeformat;
	ast_channel_masquerade(xferchan, chan);
	ast_parseable_goto(xferchan, goto_on_transfer);
	xferchan->_state = AST_STATE_UP;
	ast_clear_flag(xferchan, AST_FLAGS_ALL);	
	xferchan->_softhangup = 0;
	if ((f = ast_read(xferchan))) {
		ast_frfree(f);
		f = NULL;
		ast_pbx_start(xferchan);
	} else {
		ast_hangup(xferchan);
	}
}

static struct ast_channel *ast_feature_request_and_dial(struct ast_channel *caller, const char *type, int format, void *data, int timeout, int *outstate, const char *cid_num, const char *cid_name, const char *language);


static void *ast_bridge_call_thread(void *data) 
{
	struct ast_bridge_thread_obj *tobj = data;

	tobj->chan->appl = "Transferred Call";
	tobj->chan->data = tobj->peer->name;
	tobj->peer->appl = "Transferred Call";
	tobj->peer->data = tobj->chan->name;

	ast_bridge_call(tobj->peer, tobj->chan, &tobj->bconfig);
	ast_hangup(tobj->chan);
	ast_hangup(tobj->peer);
	bzero(tobj, sizeof(*tobj)); /*! \todo XXX for safety */
	free(tobj);
	return NULL;
}

static void ast_bridge_call_thread_launch(void *data) 
{
	pthread_t thread;
	pthread_attr_t attr;
	struct sched_param sched;

	pthread_attr_init(&attr);
	pthread_attr_setdetachstate(&attr, PTHREAD_CREATE_DETACHED);
	ast_pthread_create(&thread, &attr,ast_bridge_call_thread, data);
	pthread_attr_destroy(&attr);
	memset(&sched, 0, sizeof(sched));
	pthread_setschedparam(thread, SCHED_RR, &sched);
}

static int adsi_announce_park(struct ast_channel *chan, char *parkingexten)
{
	int res;
	int justify[5] = {ADSI_JUST_CENT, ADSI_JUST_CENT, ADSI_JUST_CENT, ADSI_JUST_CENT};
	char tmp[256];
	char *message[5] = {NULL, NULL, NULL, NULL, NULL};

	snprintf(tmp, sizeof(tmp), "Parked on %s", parkingexten);
	message[0] = tmp;
	res = ast_adsi_load_session(chan, NULL, 0, 1);
	if (res == -1)
		return res;
	return ast_adsi_print(chan, message, justify, 1);
}

/*! \brief Notify metermaids that we've changed an extension */
static void notify_metermaids(char *exten, char *context)
{
	if (option_debug > 3)
		ast_log(LOG_DEBUG, "Notification of state change to metermaids %s@%s\n", exten, context);

	/* Send notification to devicestate subsystem */
	ast_device_state_changed("park:%s@%s", exten, context);
	return;
}

/*! \brief metermaids callback from devicestate.c */
static int metermaidstate(const char *data)
{
	int res = AST_DEVICE_INVALID;
	char *context = ast_strdupa(data);
	char *exten;

	exten = strsep(&context, "@");
	if (!context)
		return res;
	
	if (option_debug > 3)
		ast_log(LOG_DEBUG, "Checking state of exten %s in context %s\n", exten, context);

	res = ast_exists_extension(NULL, context, exten, 1, NULL);

	if (!res)
		return AST_DEVICE_NOT_INUSE;
	else
		return AST_DEVICE_INUSE;
}

static int park_call_full(struct ast_channel *chan, struct ast_channel *peer, int timeout, int *extout, char *orig_chan_name)
{
	struct parkeduser *pu, *cur;
	int i, x = -1, parking_range, parkingnum_copy;
	struct ast_context *con;
	const char *parkingexten;
	
	/* Allocate memory for parking data */
	if (!(pu = ast_calloc(1, sizeof(*pu)))) 
		return -1;

	/* Lock parking lot */
	ast_mutex_lock(&parking_lock);
	/* Check for channel variable PARKINGEXTEN */
	parkingexten = pbx_builtin_getvar_helper(chan, "PARKINGEXTEN");
	if (!ast_strlen_zero(parkingexten)) {
		/*!\note The API forces us to specify a numeric parking slot, even
		 * though the architecture would tend to support non-numeric extensions
		 * (as are possible with SIP, for example).  Hence, we enforce that
		 * limitation here.  If extout was not numeric, we could permit
		 * arbitrary non-numeric extensions.
		 */
		if (sscanf(parkingexten, "%d", &x) != 1 || x < 0) {
			ast_log(LOG_WARNING, "PARKINGEXTEN does not indicate a valid parking slot: '%s'.\n", parkingexten);
			ast_mutex_unlock(&parking_lock);
			free(pu);
			return 1;	/* Continue execution if possible */
		}
		snprintf(pu->parkingexten, sizeof(pu->parkingexten), "%d", x);

		if (ast_exists_extension(NULL, parking_con, pu->parkingexten, 1, NULL)) {
			ast_mutex_unlock(&parking_lock);
			free(pu);
			ast_log(LOG_WARNING, "Requested parking extension already exists: %s@%s\n", parkingexten, parking_con);
			return 1;	/* Continue execution if possible */
		}
	} else {
		/* Select parking space within range */
		parking_range = parking_stop - parking_start+1;
		for (i = 0; i < parking_range; i++) {
			x = (i + parking_offset) % parking_range + parking_start;
			cur = parkinglot;
			while(cur) {
				if (cur->parkingnum == x) 
					break;
				cur = cur->next;
			}
			if (!cur)
				break;
		}

		if (!(i < parking_range)) {
			ast_log(LOG_WARNING, "No more parking spaces\n");
			free(pu);
			ast_mutex_unlock(&parking_lock);
			return -1;
		}
		/* Set pointer for next parking */
		if (parkfindnext) 
			parking_offset = x - parking_start + 1;
		snprintf(pu->parkingexten, sizeof(pu->parkingexten), "%d", x);
	}
	
	chan->appl = "Parked Call";
	chan->data = NULL; 

	pu->chan = chan;
	
	/* Put the parked channel on hold if we have two different channels */
	if (chan != peer) {
		ast_indicate_data(pu->chan, AST_CONTROL_HOLD, 
			S_OR(parkmohclass, NULL),
			!ast_strlen_zero(parkmohclass) ? strlen(parkmohclass) + 1 : 0);
	}
	
	pu->start = ast_tvnow();
	pu->parkingnum = x;
	pu->parkingtime = (timeout > 0) ? timeout : parkingtime;
	if (extout)
		*extout = x;

	if (peer) { 
		/* This is so ugly that it hurts, but implementing get_base_channel() on local channels
			could have ugly side effects.  We could have transferer<->local,1<->local,2<->parking
			and we need the callback name to be that of transferer.  Since local,1/2 have the same
			name we can be tricky and just grab the bridged channel from the other side of the local
		*/
		if (!strcasecmp(peer->tech->type, "Local")) {
			struct ast_channel *tmpchan, *base_peer;
			char other_side[AST_CHANNEL_NAME];
			char *c;
			ast_copy_string(other_side, peer->name, sizeof(other_side));
			if ((c = strrchr(other_side, ','))) {
				*++c = '1';
			}
			if ((tmpchan = ast_get_channel_by_name_locked(other_side))) {
				if ((base_peer = ast_bridged_channel(tmpchan))) {
					ast_copy_string(pu->peername, base_peer->name, sizeof(pu->peername));
				}
				ast_channel_unlock(tmpchan);
			}
		} else {
			ast_copy_string(pu->peername, peer->name, sizeof(pu->peername));
		}
	}

	/* Remember what had been dialed, so that if the parking
	   expires, we try to come back to the same place */
	ast_copy_string(pu->context, S_OR(chan->macrocontext, chan->context), sizeof(pu->context));
	ast_copy_string(pu->exten, S_OR(chan->macroexten, chan->exten), sizeof(pu->exten));
	pu->priority = chan->macropriority ? chan->macropriority : chan->priority;
	pu->next = parkinglot;
	parkinglot = pu;
	parkingnum_copy = pu->parkingnum;
	/* If parking a channel directly, don't quite yet get parking running on it */
	if (peer == chan) 
		pu->notquiteyet = 1;

	if (option_verbose > 1) 
		ast_verbose(VERBOSE_PREFIX_2 "Parked %s on %d@%s. Will timeout back to extension [%s] %s, %d in %d seconds\n", pu->chan->name, pu->parkingnum, parking_con, pu->context, pu->exten, pu->priority, (pu->parkingtime/1000));

	manager_event(EVENT_FLAG_CALL, "ParkedCall",
		"Exten: %s\r\n"
		"Channel: %s\r\n"
		"From: %s\r\n"
		"Timeout: %ld\r\n"
		"CallerID: %s\r\n"
		"CallerIDName: %s\r\n",
		pu->parkingexten, pu->chan->name, peer ? peer->name : "",
		(long)pu->start.tv_sec + (long)(pu->parkingtime/1000) - (long)time(NULL),
		S_OR(pu->chan->cid.cid_num, "<unknown>"),
		S_OR(pu->chan->cid.cid_name, "<unknown>")
		);

	if (peer && adsipark && ast_adsi_available(peer)) {
		adsi_announce_park(peer, pu->parkingexten);	/* Only supports parking numbers */
		ast_adsi_unload_session(peer);
	}

	con = ast_context_find(parking_con);
	if (!con) 
		con = ast_context_create(NULL, parking_con, registrar);
	if (!con)	/* Still no context? Bad */
		ast_log(LOG_ERROR, "Parking context '%s' does not exist and unable to create\n", parking_con);
	if (con) {
		if (!ast_add_extension2(con, 1, pu->parkingexten, 1, NULL, NULL, parkedcall, strdup(pu->parkingexten), ast_free, registrar)) {
			notify_metermaids(pu->parkingexten, parking_con);
		}
	}

	ast_mutex_unlock(&parking_lock);
	/* Wake up the (presumably select()ing) thread */
	pthread_kill(parking_thread, SIGURG);

	/* Only say number if it's a number and the channel hasn't been masqueraded away */
	if (peer && (ast_strlen_zero(orig_chan_name) || !strcasecmp(peer->name, orig_chan_name))) {
		/* Make sure we don't start saying digits to the channel being parked */
		ast_set_flag(peer, AST_FLAG_MASQ_NOSTREAM);
		/* Tell the peer channel the number of the parking space */
		ast_say_digits(peer, parkingnum_copy, "", peer->language);
		ast_clear_flag(peer, AST_FLAG_MASQ_NOSTREAM);
	}

	if (peer == chan) { /* pu->notquiteyet = 1 */
		/* Wake up parking thread if we're really done */
		ast_indicate_data(pu->chan, AST_CONTROL_HOLD, 
			S_OR(parkmohclass, NULL),
			!ast_strlen_zero(parkmohclass) ? strlen(parkmohclass) + 1 : 0);
		pu->notquiteyet = 0;
		pthread_kill(parking_thread, SIGURG);
	}
	return 0;
}

/*! \brief Park a call 
 	\note We put the user in the parking list, then wake up the parking thread to be sure it looks
	after these channels too */
int ast_park_call(struct ast_channel *chan, struct ast_channel *peer, int timeout, int *extout)
{
	return park_call_full(chan, peer, timeout, extout, NULL);
}

static int masq_park_call(struct ast_channel *rchan, struct ast_channel *peer, int timeout, int *extout, int play_announcement)
{
	struct ast_channel *chan;
	struct ast_frame *f;
	char *orig_chan_name = NULL;
	int park_status;

	/* Make a new, fake channel that we'll use to masquerade in the real one */
	if (!(chan = ast_channel_alloc(0, AST_STATE_DOWN, 0, 0, rchan->accountcode, rchan->exten, rchan->context, rchan->amaflags, "Parked/%s",rchan->name))) {
		ast_log(LOG_WARNING, "Unable to create parked channel\n");
		return -1;
	}

	/* Make formats okay */
	chan->readformat = rchan->readformat;
	chan->writeformat = rchan->writeformat;
	ast_channel_masquerade(chan, rchan);

	/* Setup the extensions and such */
	set_c_e_p(chan, rchan->context, rchan->exten, rchan->priority);

	/* Make the masq execute */
	if ((f = ast_read(chan))) {
		ast_frfree(f);
	}

	if (peer == rchan) {
		peer = chan;
	}

	if (!play_announcement) {
		orig_chan_name = ast_strdupa(chan->name);
	}

	park_status = park_call_full(chan, peer, timeout, extout, orig_chan_name);
	if (park_status == 1) {
		/* would be nice to play: "invalid parking extension" */
		ast_hangup(chan);
		return -1;
	}

	return 0;
}

int ast_masq_park_call(struct ast_channel *rchan, struct ast_channel *peer, int timeout, int *extout)
{
	return masq_park_call(rchan, peer, timeout, extout, 0);
}

static int masq_park_call_announce(struct ast_channel *rchan, struct ast_channel *peer, int timeout, int *extout)
{
	return masq_park_call(rchan, peer, timeout, extout, 1);
}
#define FEATURE_RETURN_HANGUP                  -1
#define FEATURE_RETURN_SUCCESSBREAK             0
#define FEATURE_RETURN_PASSDIGITS               21
#define FEATURE_RETURN_STOREDIGITS              22
#define FEATURE_RETURN_SUCCESS                  23
#define FEATURE_RETURN_KEEPTRYING               24

#define FEATURE_SENSE_CHAN	(1 << 0)
#define FEATURE_SENSE_PEER	(1 << 1)

/*! \brief
 * set caller and callee according to the direction
 */
static void set_peers(struct ast_channel **caller, struct ast_channel **callee,
	struct ast_channel *peer, struct ast_channel *chan, int sense)
{
	if (sense == FEATURE_SENSE_PEER) {
		*caller = peer;
		*callee = chan;
	} else {
		*callee = peer;
		*caller = chan;
	}
}

/*! \brief support routing for one touch call parking */
static int builtin_parkcall(struct ast_channel *chan, struct ast_channel *peer, struct ast_bridge_config *config, char *code, int sense, void *data)
{
	struct ast_channel *parker;
	struct ast_channel *parkee;
	int res = 0;
	struct ast_module_user *u;
	const char *orig_chan_name;

	u = ast_module_user_add(chan);

	set_peers(&parker, &parkee, peer, chan, sense);
	orig_chan_name = ast_strdupa(parker->name);
	/* we used to set chan's exten and priority to "s" and 1
	   here, but this generates (in some cases) an invalid
	   extension, and if "s" exists, could errantly
	   cause execution of extensions you don't expect It
	   makes more sense to let nature take its course
	   when chan finishes, and let the pbx do its thing
	   and hang up when the park is over.
	*/
	if (chan->_state != AST_STATE_UP)
		res = ast_answer(chan);
	if (!res)
		res = ast_safe_sleep(chan, 1000);

	if (!res) { /* one direction used to call park_call.... */
<<<<<<< HEAD
		masq_park_call_announce(parkee, parker, 0, NULL);
=======
		masq_park_call_announce(parkee, parker, 0, NULL, orig_chan_name);
>>>>>>> 63385b71
		res = 0; /* PBX should hangup zombie channel */
	}

	ast_module_user_remove(u);
	return res;

}

static int builtin_automonitor(struct ast_channel *chan, struct ast_channel *peer, struct ast_bridge_config *config, char *code, int sense, void *data)
{
	char *caller_chan_id = NULL, *callee_chan_id = NULL, *args = NULL, *touch_filename = NULL;
	int x = 0;
	size_t len;
	struct ast_channel *caller_chan, *callee_chan;

	if (!monitor_ok) {
		ast_log(LOG_ERROR,"Cannot record the call. The monitor application is disabled.\n");
		return -1;
	}

	if (!monitor_app && !(monitor_app = pbx_findapp("Monitor"))) {
		monitor_ok = 0;
		ast_log(LOG_ERROR,"Cannot record the call. The monitor application is disabled.\n");
		return -1;
	}

	set_peers(&caller_chan, &callee_chan, peer, chan, sense);

	if (!ast_strlen_zero(courtesytone)) {
		if (ast_autoservice_start(callee_chan))
			return -1;
		if (ast_stream_and_wait(caller_chan, courtesytone, caller_chan->language, "")) {
			ast_log(LOG_WARNING, "Failed to play courtesy tone!\n");
			ast_autoservice_stop(callee_chan);
			return -1;
		}
		if (ast_autoservice_stop(callee_chan))
			return -1;
	}
	
	if (callee_chan->monitor) {
		if (option_verbose > 3)
			ast_verbose(VERBOSE_PREFIX_3 "User hit '%s' to stop recording call.\n", code);
		ast_monitor_stop(callee_chan, 1);
		return FEATURE_RETURN_SUCCESS;
	}

	if (caller_chan && callee_chan) {
		const char *touch_format = pbx_builtin_getvar_helper(caller_chan, "TOUCH_MONITOR_FORMAT");
		const char *touch_monitor = pbx_builtin_getvar_helper(caller_chan, "TOUCH_MONITOR");

		if (!touch_format)
			touch_format = pbx_builtin_getvar_helper(callee_chan, "TOUCH_MONITOR_FORMAT");

		if (!touch_monitor)
			touch_monitor = pbx_builtin_getvar_helper(callee_chan, "TOUCH_MONITOR");
	
		if (touch_monitor) {
			len = strlen(touch_monitor) + 50;
			args = alloca(len);
			touch_filename = alloca(len);
			snprintf(touch_filename, len, "auto-%ld-%s", (long)time(NULL), touch_monitor);
			snprintf(args, len, "%s|%s|m", (touch_format) ? touch_format : "wav", touch_filename);
		} else {
			caller_chan_id = ast_strdupa(S_OR(caller_chan->cid.cid_num, caller_chan->name));
			callee_chan_id = ast_strdupa(S_OR(callee_chan->cid.cid_num, callee_chan->name));
			len = strlen(caller_chan_id) + strlen(callee_chan_id) + 50;
			args = alloca(len);
			touch_filename = alloca(len);
			snprintf(touch_filename, len, "auto-%ld-%s-%s", (long)time(NULL), caller_chan_id, callee_chan_id);
			snprintf(args, len, "%s|%s|m", S_OR(touch_format, "wav"), touch_filename);
		}

		for( x = 0; x < strlen(args); x++) {
			if (args[x] == '/')
				args[x] = '-';
		}
		
		if (option_verbose > 3)
			ast_verbose(VERBOSE_PREFIX_3 "User hit '%s' to record call. filename: %s\n", code, args);

		pbx_exec(callee_chan, monitor_app, args);
		pbx_builtin_setvar_helper(callee_chan, "TOUCH_MONITOR_OUTPUT", touch_filename);
		pbx_builtin_setvar_helper(caller_chan, "TOUCH_MONITOR_OUTPUT", touch_filename);
	
		return FEATURE_RETURN_SUCCESS;
	}
	
	ast_log(LOG_NOTICE,"Cannot record the call. One or both channels have gone away.\n");	
	return -1;
}

static int builtin_disconnect(struct ast_channel *chan, struct ast_channel *peer, struct ast_bridge_config *config, char *code, int sense, void *data)
{
	if (option_verbose > 3)
		ast_verbose(VERBOSE_PREFIX_3 "User hit '%s' to disconnect call.\n", code);
	return FEATURE_RETURN_HANGUP;
}

static int finishup(struct ast_channel *chan)
{
        ast_indicate(chan, AST_CONTROL_UNHOLD);
  
        return ast_autoservice_stop(chan);
}

/*! \brief Find the context for the transfer */
static const char *real_ctx(struct ast_channel *transferer, struct ast_channel *transferee)
{
        const char *s = pbx_builtin_getvar_helper(transferer, "TRANSFER_CONTEXT");
        if (ast_strlen_zero(s))
                s = pbx_builtin_getvar_helper(transferee, "TRANSFER_CONTEXT");
        if (ast_strlen_zero(s)) /* Use the non-macro context to transfer the call XXX ? */
                s = transferer->macrocontext;
        if (ast_strlen_zero(s))
                s = transferer->context;
        return s;  
}

static int builtin_blindtransfer(struct ast_channel *chan, struct ast_channel *peer, struct ast_bridge_config *config, char *code, int sense, void *data)
{
	struct ast_channel *transferer;
	struct ast_channel *transferee;
	const char *transferer_real_context;
	char xferto[256];
	int res;

	set_peers(&transferer, &transferee, peer, chan, sense);
	transferer_real_context = real_ctx(transferer, transferee);
	/* Start autoservice on chan while we talk to the originator */
	ast_autoservice_start(transferee);
	ast_indicate(transferee, AST_CONTROL_HOLD);

	memset(xferto, 0, sizeof(xferto));
	
	/* Transfer */
	res = ast_stream_and_wait(transferer, "pbx-transfer", transferer->language, AST_DIGIT_ANY);
	if (res < 0) {
		finishup(transferee);
		return -1; /* error ? */
	}
	if (res > 0)	/* If they've typed a digit already, handle it */
		xferto[0] = (char) res;

	ast_stopstream(transferer);
	res = ast_app_dtget(transferer, transferer_real_context, xferto, sizeof(xferto), 100, transferdigittimeout);
	if (res < 0) {  /* hangup, would be 0 for invalid and 1 for valid */
		finishup(transferee);
		return res;
	}
	if (!strcmp(xferto, ast_parking_ext())) {
		res = finishup(transferee);
		if (res)
			res = -1;
		else if (!masq_park_call_announce(transferee, transferer, 0, NULL)) {	/* success */
			/* We return non-zero, but tell the PBX not to hang the channel when
			   the thread dies -- We have to be careful now though.  We are responsible for 
			   hanging up the channel, else it will never be hung up! */
			return 0;
		} else {
			ast_log(LOG_WARNING, "Unable to park call %s\n", transferee->name);
		}
		/*! \todo XXX Maybe we should have another message here instead of invalid extension XXX */
	} else if (ast_exists_extension(transferee, transferer_real_context, xferto, 1, transferer->cid.cid_num)) {
		pbx_builtin_setvar_helper(transferer, "BLINDTRANSFER", transferee->name);
		pbx_builtin_setvar_helper(transferee, "BLINDTRANSFER", transferer->name);
		res=finishup(transferee);
		if (!transferer->cdr) {
			transferer->cdr=ast_cdr_alloc();
			if (transferer) {
				ast_cdr_init(transferer->cdr, transferer); /* initilize our channel's cdr */
				ast_cdr_start(transferer->cdr);
			}
		}
		if (transferer->cdr) {
			ast_cdr_setdestchan(transferer->cdr, transferee->name);
			ast_cdr_setapp(transferer->cdr, "BLINDTRANSFER","");
		}
		if (!transferee->pbx) {
			/* Doh!  Use our handy async_goto functions */
			if (option_verbose > 2) 
				ast_verbose(VERBOSE_PREFIX_3 "Transferring %s to '%s' (context %s) priority 1\n"
								,transferee->name, xferto, transferer_real_context);
			if (ast_async_goto(transferee, transferer_real_context, xferto, 1))
				ast_log(LOG_WARNING, "Async goto failed :-(\n");
			res = -1;
		} else {
			/* Set the channel's new extension, since it exists, using transferer context */
			set_c_e_p(transferee, transferer_real_context, xferto, 0);
		}
		check_goto_on_transfer(transferer);
		return res;
	} else {
		if (option_verbose > 2)	
			ast_verbose(VERBOSE_PREFIX_3 "Unable to find extension '%s' in context '%s'\n", xferto, transferer_real_context);
	}
	if (ast_stream_and_wait(transferer, xferfailsound, transferer->language, AST_DIGIT_ANY) < 0 ) {
		finishup(transferee);
		return -1;
	}
	ast_stopstream(transferer);
	res = finishup(transferee);
	if (res) {
		if (option_verbose > 1)
			ast_verbose(VERBOSE_PREFIX_2 "Hungup during autoservice stop on '%s'\n", transferee->name);
		return res;
	}
	return FEATURE_RETURN_SUCCESS;
}

static int check_compat(struct ast_channel *c, struct ast_channel *newchan)
{
	if (ast_channel_make_compatible(c, newchan) < 0) {
		ast_log(LOG_WARNING, "Had to drop call because I couldn't make %s compatible with %s\n",
			c->name, newchan->name);
		ast_hangup(newchan);
		return -1;
	}
	return 0;
}

static int builtin_atxfer(struct ast_channel *chan, struct ast_channel *peer, struct ast_bridge_config *config, char *code, int sense, void *data)
{
	struct ast_channel *transferer;
	struct ast_channel *transferee;
	const char *transferer_real_context;
	char xferto[256] = "";
	int res;
	int outstate=0;
	struct ast_channel *newchan;
	struct ast_channel *xferchan;
	struct ast_bridge_thread_obj *tobj;
	struct ast_bridge_config bconfig;
	struct ast_frame *f;
	int l;
	struct ast_datastore *features_datastore;
	struct ast_dial_features *dialfeatures = NULL;

	if (option_debug)
		ast_log(LOG_DEBUG, "Executing Attended Transfer %s, %s (sense=%d) \n", chan->name, peer->name, sense);
	set_peers(&transferer, &transferee, peer, chan, sense);
        transferer_real_context = real_ctx(transferer, transferee);
	/* Start autoservice on chan while we talk to the originator */
	ast_autoservice_start(transferee);
	ast_indicate(transferee, AST_CONTROL_HOLD);
	
	/* Transfer */
	res = ast_stream_and_wait(transferer, "pbx-transfer", transferer->language, AST_DIGIT_ANY);
	if (res < 0) {
		finishup(transferee);
		return res;
	}
	if (res > 0) /* If they've typed a digit already, handle it */
		xferto[0] = (char) res;

	/* this is specific of atxfer */
	res = ast_app_dtget(transferer, transferer_real_context, xferto, sizeof(xferto), 100, transferdigittimeout);
        if (res < 0) {  /* hangup, would be 0 for invalid and 1 for valid */
                finishup(transferee);
                return res;
        }
	if (res == 0) {
		ast_log(LOG_WARNING, "Did not read data.\n");
		finishup(transferee);
		if (ast_stream_and_wait(transferer, "beeperr", transferer->language, ""))
			return -1;
		return FEATURE_RETURN_SUCCESS;
	}

	/* valid extension, res == 1 */
	if (!ast_exists_extension(transferer, transferer_real_context, xferto, 1, transferer->cid.cid_num)) {
		ast_log(LOG_WARNING, "Extension %s does not exist in context %s\n",xferto,transferer_real_context);
		finishup(transferee);
		if (ast_stream_and_wait(transferer, "beeperr", transferer->language, ""))
			return -1;
		return FEATURE_RETURN_SUCCESS;
	}

	l = strlen(xferto);
	snprintf(xferto + l, sizeof(xferto) - l, "@%s", transferer_real_context);	/* append context */
	newchan = ast_feature_request_and_dial(transferer, "Local", ast_best_codec(transferer->nativeformats),
		xferto, atxfernoanswertimeout, &outstate, transferer->cid.cid_num, transferer->cid.cid_name, transferer->language);

	/* If we are the callee and we are being transferred, after the masquerade
	* caller features will really be the original callee features */
	ast_channel_lock(transferee);
	if ((features_datastore = ast_channel_datastore_find(transferee, &dial_features_info, NULL))) {
		dialfeatures = features_datastore->data;
	}
	ast_channel_unlock(transferee);

	if (dialfeatures && !dialfeatures->is_caller) {
		ast_copy_flags(&(config->features_caller), &(dialfeatures->features_callee), AST_FLAGS_ALL);
	}

	ast_indicate(transferer, -1);
	if (!newchan) {
		finishup(transferee);
		/* any reason besides user requested cancel and busy triggers the failed sound */
		if (outstate != AST_CONTROL_UNHOLD && outstate != AST_CONTROL_BUSY &&
				ast_stream_and_wait(transferer, xferfailsound, transferer->language, ""))
			return -1;
		return FEATURE_RETURN_SUCCESS;
	}

	if (check_compat(transferer, newchan)) {
		/* we do mean transferee here, NOT transferer */
		finishup(transferee);
		return -1;
	}
	memset(&bconfig,0,sizeof(struct ast_bridge_config));
	ast_set_flag(&(bconfig.features_caller), AST_FEATURE_DISCONNECT);
	ast_set_flag(&(bconfig.features_callee), AST_FEATURE_DISCONNECT);
	res = ast_bridge_call(transferer, newchan, &bconfig);
	if (newchan->_softhangup || !transferer->_softhangup) {
		ast_hangup(newchan);
		if (ast_stream_and_wait(transferer, xfersound, transferer->language, ""))
			ast_log(LOG_WARNING, "Failed to play transfer sound!\n");
		finishup(transferee);
		transferer->_softhangup = 0;
		return FEATURE_RETURN_SUCCESS;
	}
	
	if (check_compat(transferee, newchan)) {
		finishup(transferee);
		return -1;
	}

	ast_indicate(transferee, AST_CONTROL_UNHOLD);
	
	if ((ast_autoservice_stop(transferee) < 0)
	   || (ast_waitfordigit(transferee, 100) < 0)
	   || (ast_waitfordigit(newchan, 100) < 0) 
	   || ast_check_hangup(transferee) 
	   || ast_check_hangup(newchan)) {
		ast_hangup(newchan);
		return -1;
	}

	xferchan = ast_channel_alloc(0, AST_STATE_DOWN, 0, 0, "", "", "", 0, "Transfered/%s", transferee->name);
	if (!xferchan) {
		ast_hangup(newchan);
		return -1;
	}
	/* Make formats okay */
	xferchan->visible_indication = transferer->visible_indication;
	xferchan->readformat = transferee->readformat;
	xferchan->writeformat = transferee->writeformat;
	ast_channel_masquerade(xferchan, transferee);
	ast_explicit_goto(xferchan, transferee->context, transferee->exten, transferee->priority);
	xferchan->_state = AST_STATE_UP;
	ast_clear_flag(xferchan, AST_FLAGS_ALL);	
	xferchan->_softhangup = 0;

	if ((f = ast_read(xferchan)))
		ast_frfree(f);

	newchan->_state = AST_STATE_UP;
	ast_clear_flag(newchan, AST_FLAGS_ALL);	
	newchan->_softhangup = 0;

	tobj = ast_calloc(1, sizeof(struct ast_bridge_thread_obj));
	if (!tobj) {
		ast_hangup(xferchan);
		ast_hangup(newchan);
		return -1;
	}
    
	/* For the case where the transfer target is being connected with the original
		caller store the target's original features, and apply to the bridge */
	ast_channel_lock(newchan);
	if ((features_datastore = ast_channel_datastore_find(newchan, &dial_features_info, NULL))) {
		dialfeatures = features_datastore->data;
	}
	ast_channel_unlock(newchan);

	if (dialfeatures) {
		ast_copy_flags(&(config->features_callee), &(dialfeatures->features_callee), AST_FLAGS_ALL);
	}

	tobj->chan = newchan;
	tobj->peer = xferchan;
	tobj->bconfig = *config;

	if (tobj->bconfig.end_bridge_callback_data_fixup) {
		tobj->bconfig.end_bridge_callback_data_fixup(&tobj->bconfig, tobj->peer, tobj->chan);
	}

	if (ast_stream_and_wait(newchan, xfersound, newchan->language, ""))
		ast_log(LOG_WARNING, "Failed to play transfer sound!\n");
	ast_bridge_call_thread_launch(tobj);
	return -1;	/* XXX meaning the channel is bridged ? */
}


/* add atxfer and automon as undefined so you can only use em if you configure them */
#define FEATURES_COUNT (sizeof(builtin_features) / sizeof(builtin_features[0]))

AST_RWLOCK_DEFINE_STATIC(features_lock);

static struct ast_call_feature builtin_features[] = 
 {
	{ AST_FEATURE_REDIRECT, "Blind Transfer", "blindxfer", "#", "#", builtin_blindtransfer, AST_FEATURE_FLAG_NEEDSDTMF, "" },
	{ AST_FEATURE_REDIRECT, "Attended Transfer", "atxfer", "", "", builtin_atxfer, AST_FEATURE_FLAG_NEEDSDTMF, "" },
	{ AST_FEATURE_AUTOMON, "One Touch Monitor", "automon", "", "", builtin_automonitor, AST_FEATURE_FLAG_NEEDSDTMF, "" },
	{ AST_FEATURE_DISCONNECT, "Disconnect Call", "disconnect", "*", "*", builtin_disconnect, AST_FEATURE_FLAG_NEEDSDTMF, "" },
	{ AST_FEATURE_PARKCALL, "Park Call", "parkcall", "", "", builtin_parkcall, AST_FEATURE_FLAG_NEEDSDTMF, "" },
};


static AST_RWLIST_HEAD_STATIC(feature_list, ast_call_feature);

/*! \brief register new feature into feature_list*/
void ast_register_feature(struct ast_call_feature *feature)
{
	if (!feature) {
		ast_log(LOG_NOTICE,"You didn't pass a feature!\n");
    		return;
	}
  
	AST_RWLIST_WRLOCK(&feature_list);
	AST_RWLIST_INSERT_HEAD(&feature_list, feature, feature_entry);
	AST_RWLIST_UNLOCK(&feature_list);

	if (option_verbose >= 2) {
		ast_verbose(VERBOSE_PREFIX_2 "Registered Feature '%s'\n",feature->sname);
	}
}

/*! \brief unregister feature from feature_list */
void ast_unregister_feature(struct ast_call_feature *feature)
{
	if (!feature)
		return;

	AST_RWLIST_WRLOCK(&feature_list);
	AST_RWLIST_REMOVE(&feature_list, feature, feature_entry);
	AST_RWLIST_UNLOCK(&feature_list);
	
	free(feature);
}

/*! \brief Remove all features in the list */
static void ast_unregister_features(void)
{
	struct ast_call_feature *feature;

	AST_RWLIST_WRLOCK(&feature_list);
	while ((feature = AST_LIST_REMOVE_HEAD(&feature_list, feature_entry))) {
		free(feature);
	}
	AST_RWLIST_UNLOCK(&feature_list);
}

/*! \brief find a feature by name */
static struct ast_call_feature *find_dynamic_feature(const char *name)
{
	struct ast_call_feature *tmp;

	AST_RWLIST_TRAVERSE(&feature_list, tmp, feature_entry) {
		if (!strcasecmp(tmp->sname, name)) {
			break;
		}
	}

	return tmp;
}

/*! \brief exec an app by feature */
static int feature_exec_app(struct ast_channel *chan, struct ast_channel *peer, struct ast_bridge_config *config, char *code, int sense, void *data)
{
	struct ast_app *app;
	struct ast_call_feature *feature = data;
	struct ast_channel *work, *idle;
	int res;

	if (!feature) { /* shouldn't ever happen! */
		ast_log(LOG_NOTICE, "Found feature before, but at execing we've lost it??\n");
		return -1; 
	}

	if (sense == FEATURE_SENSE_CHAN) {
		if (!ast_test_flag(feature, AST_FEATURE_FLAG_BYCALLER))
			return FEATURE_RETURN_KEEPTRYING;
		if (ast_test_flag(feature, AST_FEATURE_FLAG_ONSELF)) {
			work = chan;
			idle = peer;
		} else {
			work = peer;
			idle = chan;
		}
	} else {
		if (!ast_test_flag(feature, AST_FEATURE_FLAG_BYCALLEE))
			return FEATURE_RETURN_KEEPTRYING;
		if (ast_test_flag(feature, AST_FEATURE_FLAG_ONSELF)) {
			work = peer;
			idle = chan;
		} else {
			work = chan;
			idle = peer;
		}
	}

	if (!(app = pbx_findapp(feature->app))) {
		ast_log(LOG_WARNING, "Could not find application (%s)\n", feature->app);
		return -2;
	}

	ast_autoservice_start(idle);
	
	if (!ast_strlen_zero(feature->moh_class))
		ast_moh_start(idle, feature->moh_class, NULL);

	res = pbx_exec(work, app, feature->app_args);

	if (!ast_strlen_zero(feature->moh_class))
		ast_moh_stop(idle);

	ast_autoservice_stop(idle);

	if (res)
		return FEATURE_RETURN_SUCCESSBREAK;
	
	return FEATURE_RETURN_SUCCESS;	/*! \todo XXX should probably return res */
}

static void unmap_features(void)
{
	int x;

	ast_rwlock_wrlock(&features_lock);
	for (x = 0; x < FEATURES_COUNT; x++)
		strcpy(builtin_features[x].exten, builtin_features[x].default_exten);
	ast_rwlock_unlock(&features_lock);
}

static int remap_feature(const char *name, const char *value)
{
	int x, res = -1;

	ast_rwlock_wrlock(&features_lock);
	for (x = 0; x < FEATURES_COUNT; x++) {
		if (strcasecmp(builtin_features[x].sname, name))
			continue;

		ast_copy_string(builtin_features[x].exten, value, sizeof(builtin_features[x].exten));
		res = 0;
		break;
	}
	ast_rwlock_unlock(&features_lock);

	return res;
}

static int ast_feature_interpret(struct ast_channel *chan, struct ast_channel *peer, struct ast_bridge_config *config, char *code, int sense)
{
	int x;
	struct ast_flags features;
	struct ast_call_feature *feature;
	const char *dynamic_features;
	char *tmp, *tok;
	int res = FEATURE_RETURN_PASSDIGITS;
	int feature_detected = 0;

	if (sense == FEATURE_SENSE_CHAN) {
		ast_copy_flags(&features, &(config->features_caller), AST_FLAGS_ALL);	
		dynamic_features = pbx_builtin_getvar_helper(chan, "DYNAMIC_FEATURES");
	} else {
		ast_copy_flags(&features, &(config->features_callee), AST_FLAGS_ALL);	
		dynamic_features = pbx_builtin_getvar_helper(peer, "DYNAMIC_FEATURES");
	}
	if (option_debug > 2)
		ast_log(LOG_DEBUG, "Feature interpret: chan=%s, peer=%s, code=%s, sense=%d, features=%d dynamic=%s\n", chan->name, peer->name, code, sense, features.flags, dynamic_features);

	ast_rwlock_rdlock(&features_lock);
	for (x = 0; x < FEATURES_COUNT; x++) {
		if ((ast_test_flag(&features, builtin_features[x].feature_mask)) &&
		    !ast_strlen_zero(builtin_features[x].exten)) {
			/* Feature is up for consideration */
			if (!strcmp(builtin_features[x].exten, code)) {
				res = builtin_features[x].operation(chan, peer, config, code, sense, NULL);
				feature_detected = 1;
				break;
			} else if (!strncmp(builtin_features[x].exten, code, strlen(code))) {
				if (res == FEATURE_RETURN_PASSDIGITS)
					res = FEATURE_RETURN_STOREDIGITS;
			}
		}
	}
	ast_rwlock_unlock(&features_lock);

	if (ast_strlen_zero(dynamic_features) || feature_detected)
		return res;

	tmp = ast_strdupa(dynamic_features);

	while ((tok = strsep(&tmp, "#"))) {
		AST_RWLIST_RDLOCK(&feature_list);	
		if (!(feature = find_dynamic_feature(tok))) {
			AST_RWLIST_UNLOCK(&feature_list);
			continue;
		}
			
		/* Feature is up for consideration */
		if (!strcmp(feature->exten, code)) {
			if (option_verbose > 2)
				ast_verbose(VERBOSE_PREFIX_3 " Feature Found: %s exten: %s\n",feature->sname, tok);
			res = feature->operation(chan, peer, config, code, sense, feature);
			if (res != FEATURE_RETURN_KEEPTRYING) {
				AST_RWLIST_UNLOCK(&feature_list);
				break;
			}
			res = FEATURE_RETURN_PASSDIGITS;
		} else if (!strncmp(feature->exten, code, strlen(code)))
			res = FEATURE_RETURN_STOREDIGITS;

		AST_RWLIST_UNLOCK(&feature_list);
	}
	
	return res;
}

static void set_config_flags(struct ast_channel *chan, struct ast_channel *peer, struct ast_bridge_config *config)
{
	int x;
	
	ast_clear_flag(config, AST_FLAGS_ALL);

	ast_rwlock_rdlock(&features_lock);
	for (x = 0; x < FEATURES_COUNT; x++) {
		if (!ast_test_flag(builtin_features + x, AST_FEATURE_FLAG_NEEDSDTMF))
			continue;

		if (ast_test_flag(&(config->features_caller), builtin_features[x].feature_mask))
			ast_set_flag(config, AST_BRIDGE_DTMF_CHANNEL_0);

		if (ast_test_flag(&(config->features_callee), builtin_features[x].feature_mask))
			ast_set_flag(config, AST_BRIDGE_DTMF_CHANNEL_1);
	}
	ast_rwlock_unlock(&features_lock);
	
	if (chan && peer && !(ast_test_flag(config, AST_BRIDGE_DTMF_CHANNEL_0) && ast_test_flag(config, AST_BRIDGE_DTMF_CHANNEL_1))) {
		const char *dynamic_features = pbx_builtin_getvar_helper(chan, "DYNAMIC_FEATURES");

		if (dynamic_features) {
			char *tmp = ast_strdupa(dynamic_features);
			char *tok;
			struct ast_call_feature *feature;

			/* while we have a feature */
			while ((tok = strsep(&tmp, "#"))) {
				AST_RWLIST_RDLOCK(&feature_list);
				if ((feature = find_dynamic_feature(tok)) && ast_test_flag(feature, AST_FEATURE_FLAG_NEEDSDTMF)) {
					if (ast_test_flag(feature, AST_FEATURE_FLAG_BYCALLER))
						ast_set_flag(config, AST_BRIDGE_DTMF_CHANNEL_0);
					if (ast_test_flag(feature, AST_FEATURE_FLAG_BYCALLEE))
						ast_set_flag(config, AST_BRIDGE_DTMF_CHANNEL_1);
				}
				AST_RWLIST_UNLOCK(&feature_list);
			}
		}
	}
}

/*! \todo XXX Check - this is very similar to the code in channel.c */
static struct ast_channel *ast_feature_request_and_dial(struct ast_channel *caller, const char *type, int format, void *data, int timeout, int *outstate, const char *cid_num, const char *cid_name, const char *language)
{
	int state = 0;
	int cause = 0;
	int to;
	struct ast_channel *chan;
	struct ast_channel *monitor_chans[2];
	struct ast_channel *active_channel;
	int res = 0, ready = 0;
	
	if ((chan = ast_request(type, format, data, &cause))) {
		ast_set_callerid(chan, cid_num, cid_name, cid_num);
		ast_string_field_set(chan, language, language);
		ast_channel_inherit_variables(caller, chan);	
		pbx_builtin_setvar_helper(chan, "TRANSFERERNAME", caller->name);
			
		if (!ast_call(chan, data, timeout)) {
			struct timeval started;
			int x, len = 0;
			char *disconnect_code = NULL, *dialed_code = NULL;

			ast_indicate(caller, AST_CONTROL_RINGING);
			/* support dialing of the featuremap disconnect code while performing an attended tranfer */
			ast_rwlock_rdlock(&features_lock);
			for (x = 0; x < FEATURES_COUNT; x++) {
				if (strcasecmp(builtin_features[x].sname, "disconnect"))
					continue;

				disconnect_code = builtin_features[x].exten;
				len = strlen(disconnect_code) + 1;
				dialed_code = alloca(len);
				memset(dialed_code, 0, len);
				break;
			}
			ast_rwlock_unlock(&features_lock);
			x = 0;
			started = ast_tvnow();
			to = timeout;
			while (!ast_check_hangup(caller) && timeout && (chan->_state != AST_STATE_UP)) {
				struct ast_frame *f = NULL;

				monitor_chans[0] = caller;
				monitor_chans[1] = chan;
				active_channel = ast_waitfor_n(monitor_chans, 2, &to);

				/* see if the timeout has been violated */
				if(ast_tvdiff_ms(ast_tvnow(), started) > timeout) {
					state = AST_CONTROL_UNHOLD;
					ast_log(LOG_NOTICE, "We exceeded our AT-timeout\n");
					break; /*doh! timeout*/
				}

				if (!active_channel)
					continue;

				if (chan && (chan == active_channel)){
					f = ast_read(chan);
					if (f == NULL) { /*doh! where'd he go?*/
						state = AST_CONTROL_HANGUP;
						res = 0;
						break;
					}
					
					if (f->frametype == AST_FRAME_CONTROL || f->frametype == AST_FRAME_DTMF || f->frametype == AST_FRAME_TEXT) {
						if (f->subclass == AST_CONTROL_RINGING) {
							state = f->subclass;
							if (option_verbose > 2)
								ast_verbose( VERBOSE_PREFIX_3 "%s is ringing\n", chan->name);
							ast_indicate(caller, AST_CONTROL_RINGING);
						} else if ((f->subclass == AST_CONTROL_BUSY) || (f->subclass == AST_CONTROL_CONGESTION)) {
							state = f->subclass;
							if (option_verbose > 2)
								ast_verbose( VERBOSE_PREFIX_3 "%s is busy\n", chan->name);
							ast_indicate(caller, AST_CONTROL_BUSY);
							ast_frfree(f);
							f = NULL;
							break;
						} else if (f->subclass == AST_CONTROL_ANSWER) {
							/* This is what we are hoping for */
							state = f->subclass;
							ast_frfree(f);
							f = NULL;
							ready=1;
							break;
						} else if (f->subclass != -1) {
							ast_log(LOG_NOTICE, "Don't know what to do about control frame: %d\n", f->subclass);
						}
						/* else who cares */
					}

				} else if (caller && (active_channel == caller)) {
					f = ast_read(caller);
					if (f == NULL) { /*doh! where'd he go?*/
						if (caller->_softhangup && !chan->_softhangup) {
							/* make this a blind transfer */
							ready = 1;
							break;
						}
						state = AST_CONTROL_HANGUP;
						res = 0;
						break;
					}
					
					if (f->frametype == AST_FRAME_DTMF) {
						dialed_code[x++] = f->subclass;
						dialed_code[x] = '\0';
						if (strlen(dialed_code) == len) {
							x = 0;
						} else if (x && strncmp(dialed_code, disconnect_code, x)) {
							x = 0;
							dialed_code[x] = '\0';
						}
						if (*dialed_code && !strcmp(dialed_code, disconnect_code)) {
							/* Caller Canceled the call */
							state = AST_CONTROL_UNHOLD;
							ast_frfree(f);
							f = NULL;
							break;
						}
					}
				}
				if (f)
					ast_frfree(f);
			} /* end while */
		} else
			ast_log(LOG_NOTICE, "Unable to call channel %s/%s\n", type, (char *)data);
	} else {
		ast_log(LOG_NOTICE, "Unable to request channel %s/%s\n", type, (char *)data);
		switch(cause) {
		case AST_CAUSE_BUSY:
			state = AST_CONTROL_BUSY;
			break;
		case AST_CAUSE_CONGESTION:
			state = AST_CONTROL_CONGESTION;
			break;
		}
	}
	
	ast_indicate(caller, -1);
	if (chan && ready) {
		if (chan->_state == AST_STATE_UP) 
			state = AST_CONTROL_ANSWER;
		res = 0;
	} else if(chan) {
		res = -1;
		ast_hangup(chan);
		chan = NULL;
	} else {
		res = -1;
	}
	
	if (outstate)
		*outstate = state;

	return chan;
}

static struct ast_cdr *pick_unlocked_cdr(struct ast_cdr *cdr)
{
	struct ast_cdr *cdr_orig = cdr;
	while (cdr) {
		if (!ast_test_flag(cdr,AST_CDR_FLAG_LOCKED))
			return cdr;
		cdr = cdr->next;
	}
	return cdr_orig; /* everybody LOCKED or some other weirdness, like a NULL */
}


int ast_bridge_call(struct ast_channel *chan,struct ast_channel *peer,struct ast_bridge_config *config)
{
	/* Copy voice back and forth between the two channels.  Give the peer
	   the ability to transfer calls with '#<extension' syntax. */
	struct ast_frame *f;
	struct ast_channel *who;
	char chan_featurecode[FEATURE_MAX_LEN + 1]="";
	char peer_featurecode[FEATURE_MAX_LEN + 1]="";
	char orig_channame[AST_MAX_EXTENSION];
	char orig_peername[AST_MAX_EXTENSION];

	int res;
	int diff;
	int hasfeatures=0;
	int hadfeatures=0;
	int autoloopflag;
	struct ast_option_header *aoh;
	struct ast_bridge_config backup_config;
	struct ast_cdr *bridge_cdr = NULL;
	struct ast_cdr *orig_peer_cdr = NULL;
	struct ast_cdr *chan_cdr = pick_unlocked_cdr(chan->cdr); /* the proper chan cdr, if there are forked cdrs */
	struct ast_cdr *peer_cdr = pick_unlocked_cdr(peer->cdr); /* the proper chan cdr, if there are forked cdrs */
	struct ast_cdr *new_chan_cdr = NULL; /* the proper chan cdr, if there are forked cdrs */
	struct ast_cdr *new_peer_cdr = NULL; /* the proper chan cdr, if there are forked cdrs */

	memset(&backup_config, 0, sizeof(backup_config));

	config->start_time = ast_tvnow();

	if (chan && peer) {
		pbx_builtin_setvar_helper(chan, "BRIDGEPEER", peer->name);
		pbx_builtin_setvar_helper(peer, "BRIDGEPEER", chan->name);
	} else if (chan) {
		pbx_builtin_setvar_helper(chan, "BLINDTRANSFER", NULL);
	}

	/* This is an interesting case.  One example is if a ringing channel gets redirected to
	 * an extension that picks up a parked call.  This will make sure that the call taken
	 * out of parking gets told that the channel it just got bridged to is still ringing. */
	if (chan->_state == AST_STATE_RINGING && peer->visible_indication != AST_CONTROL_RINGING) {
		ast_indicate(peer, AST_CONTROL_RINGING);
	}

	if (monitor_ok) {
		const char *monitor_exec;
		struct ast_channel *src = NULL;
		if (!monitor_app) { 
			if (!(monitor_app = pbx_findapp("Monitor")))
				monitor_ok=0;
		}
		if ((monitor_exec = pbx_builtin_getvar_helper(chan, "AUTO_MONITOR"))) 
			src = chan;
		else if ((monitor_exec = pbx_builtin_getvar_helper(peer, "AUTO_MONITOR")))
			src = peer;
		if (monitor_app && src) {
			char *tmp = ast_strdupa(monitor_exec);
			pbx_exec(src, monitor_app, tmp);
		}
	}
	
	set_config_flags(chan, peer, config);
	config->firstpass = 1;

	/* Answer if need be */
	if (ast_answer(chan))
		return -1;

	ast_copy_string(orig_channame,chan->name,sizeof(orig_channame));
	ast_copy_string(orig_peername,peer->name,sizeof(orig_peername));
	orig_peer_cdr = peer_cdr;
	
	if (!chan_cdr || (chan_cdr && !ast_test_flag(chan_cdr, AST_CDR_FLAG_POST_DISABLED))) {
			
		if (chan_cdr) {
			ast_set_flag(chan_cdr, AST_CDR_FLAG_MAIN);
			ast_cdr_update(chan);
			bridge_cdr = ast_cdr_dup(chan_cdr);
			ast_copy_string(bridge_cdr->lastapp, chan->appl, sizeof(bridge_cdr->lastapp));
			ast_copy_string(bridge_cdr->lastdata, chan->data, sizeof(bridge_cdr->lastdata));
		} else {
			/* better yet, in a xfer situation, find out why the chan cdr got zapped (pun unintentional) */
			bridge_cdr = ast_cdr_alloc(); /* this should be really, really rare/impossible? */
			ast_copy_string(bridge_cdr->channel, chan->name, sizeof(bridge_cdr->channel));
			ast_copy_string(bridge_cdr->dstchannel, peer->name, sizeof(bridge_cdr->dstchannel));
			ast_copy_string(bridge_cdr->uniqueid, chan->uniqueid, sizeof(bridge_cdr->uniqueid));
			ast_copy_string(bridge_cdr->lastapp, chan->appl, sizeof(bridge_cdr->lastapp));
			ast_copy_string(bridge_cdr->lastdata, chan->data, sizeof(bridge_cdr->lastdata));
			ast_cdr_setcid(bridge_cdr, chan);
			bridge_cdr->disposition = (chan->_state == AST_STATE_UP) ?  AST_CDR_ANSWERED : AST_CDR_NULL;
			bridge_cdr->amaflags = chan->amaflags ? chan->amaflags :  ast_default_amaflags;
			ast_copy_string(bridge_cdr->accountcode, chan->accountcode, sizeof(bridge_cdr->accountcode));
			/* Destination information */
			ast_copy_string(bridge_cdr->dst, chan->exten, sizeof(bridge_cdr->dst));
			ast_copy_string(bridge_cdr->dcontext, chan->context, sizeof(bridge_cdr->dcontext));
			if (peer_cdr) {
				bridge_cdr->start = peer_cdr->start;
				ast_copy_string(bridge_cdr->userfield, peer_cdr->userfield, sizeof(bridge_cdr->userfield));
			} else {
				ast_cdr_start(bridge_cdr);
			}
		}
		/* peer_cdr->answer will be set when a macro runs on the peer;
		   in that case, the bridge answer will be delayed while the
		   macro plays on the peer channel. The peer answered the call
		   before the macro started playing. To the phone system,
		   this is billable time for the call, even tho the caller
		   hears nothing but ringing while the macro does its thing. */
		if (peer_cdr && !ast_tvzero(peer_cdr->answer)) {
			bridge_cdr->answer = peer_cdr->answer;
			chan_cdr->answer = peer_cdr->answer;
			bridge_cdr->disposition = peer_cdr->disposition;
			chan_cdr->disposition = peer_cdr->disposition;
		} else {
			ast_cdr_answer(bridge_cdr);
			ast_cdr_answer(chan_cdr); /* for the sake of cli status checks */
		}
		ast_set_flag(chan_cdr, AST_CDR_FLAG_BRIDGED);
		if (peer_cdr) {
			ast_set_flag(peer_cdr, AST_CDR_FLAG_BRIDGED);
		}
	}
	
	for (;;) {
		struct ast_channel *other;	/* used later */
		
		res = ast_channel_bridge(chan, peer, config, &f, &who);
		
		if (config->feature_timer) {
			/* Update time limit for next pass */
			diff = ast_tvdiff_ms(ast_tvnow(), config->start_time);
			config->feature_timer -= diff;
			if (hasfeatures) {
				/* Running on backup config, meaning a feature might be being
				   activated, but that's no excuse to keep things going 
				   indefinitely! */
				if (backup_config.feature_timer && ((backup_config.feature_timer -= diff) <= 0)) {
					if (option_debug)
						ast_log(LOG_DEBUG, "Timed out, realtime this time!\n");
					config->feature_timer = 0;
					who = chan;
					if (f)
						ast_frfree(f);
					f = NULL;
					res = 0;
				} else if (config->feature_timer <= 0) {
					/* Not *really* out of time, just out of time for
					   digits to come in for features. */
					if (option_debug)
						ast_log(LOG_DEBUG, "Timed out for feature!\n");
					if (!ast_strlen_zero(peer_featurecode)) {
						ast_dtmf_stream(chan, peer, peer_featurecode, 0);
						memset(peer_featurecode, 0, sizeof(peer_featurecode));
					}
					if (!ast_strlen_zero(chan_featurecode)) {
						ast_dtmf_stream(peer, chan, chan_featurecode, 0);
						memset(chan_featurecode, 0, sizeof(chan_featurecode));
					}
					if (f)
						ast_frfree(f);
					hasfeatures = !ast_strlen_zero(chan_featurecode) || !ast_strlen_zero(peer_featurecode);
					if (!hasfeatures) {
						/* Restore original (possibly time modified) bridge config */
						memcpy(config, &backup_config, sizeof(struct ast_bridge_config));
						memset(&backup_config, 0, sizeof(backup_config));
					}
					hadfeatures = hasfeatures;
					/* Continue as we were */
					continue;
				} else if (!f) {
					/* The bridge returned without a frame and there is a feature in progress.
					 * However, we don't think the feature has quite yet timed out, so just
					 * go back into the bridge. */
					continue;
 				}
			} else {
				if (config->feature_timer <=0) {
					/* We ran out of time */
					config->feature_timer = 0;
					who = chan;
					if (f)
						ast_frfree(f);
					f = NULL;
					res = 0;
				}
			}
		}
		if (res < 0) {
			if (!ast_test_flag(chan, AST_FLAG_ZOMBIE) && !ast_test_flag(peer, AST_FLAG_ZOMBIE) && !ast_check_hangup(chan) && !ast_check_hangup(peer))
				ast_log(LOG_WARNING, "Bridge failed on channels %s and %s\n", chan->name, peer->name);
			goto before_you_go;
		}
		
		if (!f || (f->frametype == AST_FRAME_CONTROL &&
				(f->subclass == AST_CONTROL_HANGUP || f->subclass == AST_CONTROL_BUSY || 
					f->subclass == AST_CONTROL_CONGESTION ) ) ) {
			res = -1;
			break;
		}
		/* many things should be sent to the 'other' channel */
		other = (who == chan) ? peer : chan;
		if (f->frametype == AST_FRAME_CONTROL) {
			switch (f->subclass) {
			case AST_CONTROL_RINGING:
			case AST_CONTROL_FLASH:
			case -1:
				ast_indicate(other, f->subclass);
				break;
			case AST_CONTROL_HOLD:
			case AST_CONTROL_UNHOLD:
				ast_indicate_data(other, f->subclass, f->data, f->datalen);
				break;
			case AST_CONTROL_OPTION:
				aoh = f->data;
				/* Forward option Requests */
				if (aoh && aoh->flag == AST_OPTION_FLAG_REQUEST) {
					ast_channel_setoption(other, ntohs(aoh->option), aoh->data, 
						f->datalen - sizeof(struct ast_option_header), 0);
				}
				break;
			}
		} else if (f->frametype == AST_FRAME_DTMF_BEGIN) {
			/* eat it */
		} else if (f->frametype == AST_FRAME_DTMF) {
			char *featurecode;
			int sense;

			hadfeatures = hasfeatures;
			/* This cannot overrun because the longest feature is one shorter than our buffer */
			if (who == chan) {
				sense = FEATURE_SENSE_CHAN;
				featurecode = chan_featurecode;
			} else  {
				sense = FEATURE_SENSE_PEER;
				featurecode = peer_featurecode;
			}
			/*! append the event to featurecode. we rely on the string being zero-filled, and
			 * not overflowing it. 
			 * \todo XXX how do we guarantee the latter ?
			 */
			featurecode[strlen(featurecode)] = f->subclass;
			/* Get rid of the frame before we start doing "stuff" with the channels */
			ast_frfree(f);
			f = NULL;
			config->feature_timer = backup_config.feature_timer;
			res = ast_feature_interpret(chan, peer, config, featurecode, sense);
			switch(res) {
			case FEATURE_RETURN_PASSDIGITS:
				ast_dtmf_stream(other, who, featurecode, 0);
				/* Fall through */
			case FEATURE_RETURN_SUCCESS:
				memset(featurecode, 0, sizeof(chan_featurecode));
				break;
			}
			if (res >= FEATURE_RETURN_PASSDIGITS) {
				res = 0;
			} else 
				break;
			hasfeatures = !ast_strlen_zero(chan_featurecode) || !ast_strlen_zero(peer_featurecode);
			if (hadfeatures && !hasfeatures) {
				/* Restore backup */
				memcpy(config, &backup_config, sizeof(struct ast_bridge_config));
				memset(&backup_config, 0, sizeof(struct ast_bridge_config));
			} else if (hasfeatures) {
				if (!hadfeatures) {
					/* Backup configuration */
					memcpy(&backup_config, config, sizeof(struct ast_bridge_config));
					/* Setup temporary config options */
					config->play_warning = 0;
					ast_clear_flag(&(config->features_caller), AST_FEATURE_PLAY_WARNING);
					ast_clear_flag(&(config->features_callee), AST_FEATURE_PLAY_WARNING);
					config->warning_freq = 0;
					config->warning_sound = NULL;
					config->end_sound = NULL;
					config->start_sound = NULL;
					config->firstpass = 0;
				}
				config->start_time = ast_tvnow();
				config->feature_timer = featuredigittimeout;
				if (option_debug)
					ast_log(LOG_DEBUG, "Set time limit to %ld\n", config->feature_timer);
			}
		}
		if (f)
			ast_frfree(f);

	}
  before_you_go:
	if (config->end_bridge_callback) {
		config->end_bridge_callback(config->end_bridge_callback_data);
	}

	autoloopflag = ast_test_flag(chan, AST_FLAG_IN_AUTOLOOP);
	ast_set_flag(chan, AST_FLAG_IN_AUTOLOOP);
	if (!ast_test_flag(&(config->features_caller),AST_FEATURE_NO_H_EXTEN) && ast_exists_extension(chan, chan->context, "h", 1, chan->cid.cid_num)) {
		struct ast_cdr *swapper = NULL;
		char savelastapp[AST_MAX_EXTENSION];
		char savelastdata[AST_MAX_EXTENSION];
		char save_exten[AST_MAX_EXTENSION];
		int  save_prio;
		
		if (bridge_cdr && ast_opt_end_cdr_before_h_exten) {
			ast_cdr_end(bridge_cdr);
		}
		/* swap the bridge cdr and the chan cdr for a moment, and let the endbridge
		   dialplan code operate on it */
		ast_channel_lock(chan);
		if (bridge_cdr) {
			swapper = chan->cdr;
			ast_copy_string(savelastapp, bridge_cdr->lastapp, sizeof(bridge_cdr->lastapp));
			ast_copy_string(savelastdata, bridge_cdr->lastdata, sizeof(bridge_cdr->lastdata));
			chan->cdr = bridge_cdr;
		}
		ast_copy_string(save_exten, chan->exten, sizeof(save_exten));
		ast_copy_string(chan->exten, "h", sizeof(chan->exten));
		save_prio = chan->priority;
		chan->priority = 1;
		ast_channel_unlock(chan);
		while(ast_exists_extension(chan, chan->context, chan->exten, chan->priority, chan->cid.cid_num)) {
			if (ast_spawn_extension(chan, chan->context, chan->exten, chan->priority, chan->cid.cid_num)) {
				/* Something bad happened, or a hangup has been requested. */
				if (option_debug)
					ast_log(LOG_DEBUG, "Spawn h extension (%s,%s,%d) exited non-zero on '%s'\n", chan->context, chan->exten, chan->priority, chan->name);
				if (option_verbose > 1)
					ast_verbose( VERBOSE_PREFIX_2 "Spawn h extension (%s, %s, %d) exited non-zero on '%s'\n", chan->context, chan->exten, chan->priority, chan->name);
				break;
			}
			chan->priority++;
		}
		/* swap it back */
		ast_channel_lock(chan);
		ast_copy_string(chan->exten, save_exten, sizeof(chan->exten));
		chan->priority = save_prio;
		if (bridge_cdr)
			chan->cdr = swapper;
		ast_set_flag(chan, AST_FLAG_BRIDGE_HANGUP_RUN);
		ast_channel_unlock(chan);
		/* protect the lastapp/lastdata against the effects of the hangup/dialplan code */
		if (bridge_cdr) {
			ast_copy_string(bridge_cdr->lastapp, savelastapp, sizeof(bridge_cdr->lastapp));
			ast_copy_string(bridge_cdr->lastdata, savelastdata, sizeof(bridge_cdr->lastdata));
		}
	}
	ast_set2_flag(chan, autoloopflag, AST_FLAG_IN_AUTOLOOP);

	/* obey the NoCDR() wishes. -- move the DISABLED flag to the bridge CDR if it was set on the channel during the bridge... */
	new_chan_cdr = pick_unlocked_cdr(chan->cdr); /* the proper chan cdr, if there are forked cdrs */
	if (bridge_cdr && new_chan_cdr && ast_test_flag(new_chan_cdr, AST_CDR_FLAG_POST_DISABLED)) {
		ast_set_flag(bridge_cdr, AST_CDR_FLAG_POST_DISABLED);
	}

	/* we can post the bridge CDR at this point */
	if (bridge_cdr) {
		ast_cdr_end(bridge_cdr);
		ast_cdr_detach(bridge_cdr);
	}
	
	/* do a specialized reset on the beginning channel
	   CDR's, if they still exist, so as not to mess up
	   issues in future bridges;
	   
	   Here are the rules of the game:
	   1. The chan and peer channel pointers will not change
	      during the life of the bridge.
	   2. But, in transfers, the channel names will change.
	      between the time the bridge is started, and the
	      time the channel ends. 
	      Usually, when a channel changes names, it will
	      also change CDR pointers.
	   3. Usually, only one of the two channels (chan or peer)
	      will change names.
	   4. Usually, if a channel changes names during a bridge,
	      it is because of a transfer. Usually, in these situations,
	      it is normal to see 2 bridges running simultaneously, and
	      it is not unusual to see the two channels that change
	      swapped between bridges.
	   5. After a bridge occurs, we have 2 or 3 channels' CDRs
	      to attend to; if the chan or peer changed names,
	      we have the before and after attached CDR's.
	*/
	
	if (new_chan_cdr) {
		struct ast_channel *chan_ptr = NULL;
		
		if (strcasecmp(orig_channame, chan->name) != 0) { 
			/* old channel */
			chan_ptr = ast_get_channel_by_name_locked(orig_channame);
			if (chan_ptr) {
				if (!ast_bridged_channel(chan_ptr)) {
					struct ast_cdr *cur;
					for (cur = chan_ptr->cdr; cur; cur = cur->next) {
						if (cur == chan_cdr) {
							break;
						}
					}
					if (cur)
						ast_cdr_specialized_reset(chan_cdr,0);
				}
				ast_channel_unlock(chan_ptr);
			}
			/* new channel */
			ast_cdr_specialized_reset(new_chan_cdr,0);
		} else {
			ast_cdr_specialized_reset(chan_cdr,0); /* nothing changed, reset the chan_cdr  */
		}
	}

	{
		struct ast_channel *chan_ptr = NULL;
		new_peer_cdr = pick_unlocked_cdr(peer->cdr); /* the proper chan cdr, if there are forked cdrs */
		if (new_chan_cdr && ast_test_flag(new_chan_cdr, AST_CDR_FLAG_POST_DISABLED) && new_peer_cdr && !ast_test_flag(new_peer_cdr, AST_CDR_FLAG_POST_DISABLED))
			ast_set_flag(new_peer_cdr, AST_CDR_FLAG_POST_DISABLED); /* DISABLED is viral-- it will propagate across a bridge */
		if (strcasecmp(orig_peername, peer->name) != 0) { 
			/* old channel */
			chan_ptr = ast_get_channel_by_name_locked(orig_peername);
			if (chan_ptr) {
				if (!ast_bridged_channel(chan_ptr)) {
					struct ast_cdr *cur;
					for (cur = chan_ptr->cdr; cur; cur = cur->next) {
						if (cur == peer_cdr) {
							break;
						}
					}
					if (cur)
						ast_cdr_specialized_reset(peer_cdr,0);
				}
				ast_channel_unlock(chan_ptr);
			}
			/* new channel */
			ast_cdr_specialized_reset(new_peer_cdr,0);
		} else {
			ast_cdr_specialized_reset(peer_cdr,0); /* nothing changed, reset the peer_cdr  */
		}
	}
	return res;
}
	
static void post_manager_event(const char *s, char *parkingexten, struct ast_channel *chan)
{
	manager_event(EVENT_FLAG_CALL, s,
		"Exten: %s\r\n"
		"Channel: %s\r\n"
		"CallerID: %s\r\n"
		"CallerIDName: %s\r\n\r\n",
		parkingexten, 
		chan->name,
		S_OR(chan->cid.cid_num, "<unknown>"),
		S_OR(chan->cid.cid_name, "<unknown>")
		);
}

/*! \brief Take care of parked calls and unpark them if needed */
static void *do_parking_thread(void *ignore)
{
	fd_set rfds, efds;	/* results from previous select, to be preserved across loops. */
	FD_ZERO(&rfds);
	FD_ZERO(&efds);

	for (;;) {
		struct parkeduser *pu, *pl, *pt = NULL;
		int ms = -1;	/* select timeout, uninitialized */
		int max = -1;	/* max fd, none there yet */
		fd_set nrfds, nefds;	/* args for the next select */
		FD_ZERO(&nrfds);
		FD_ZERO(&nefds);

		ast_mutex_lock(&parking_lock);
		pl = NULL;
		pu = parkinglot;
		/* navigate the list with prev-cur pointers to support removals */
		while (pu) {
			struct ast_channel *chan = pu->chan;	/* shorthand */
			int tms;        /* timeout for this item */
			int x;          /* fd index in channel */
			struct ast_context *con;

			if (pu->notquiteyet) { /* Pretend this one isn't here yet */
				pl = pu;
				pu = pu->next;
				continue;
			}
			tms = ast_tvdiff_ms(ast_tvnow(), pu->start);
			if (tms > pu->parkingtime) {
				ast_indicate(chan, AST_CONTROL_UNHOLD);
				/* Get chan, exten from derived kludge */
				if (pu->peername[0]) {
					char *peername = ast_strdupa(pu->peername);
					char *cp = strrchr(peername, '-');
					if (cp) 
						*cp = 0;
					con = ast_context_find(parking_con_dial);
					if (!con) {
						con = ast_context_create(NULL, parking_con_dial, registrar);
						if (!con)
							ast_log(LOG_ERROR, "Parking dial context '%s' does not exist and unable to create\n", parking_con_dial);
					}
					if (con) {
						char returnexten[AST_MAX_EXTENSION];
						struct ast_datastore *features_datastore;
						struct ast_dial_features *dialfeatures = NULL;

						ast_channel_lock(chan);

						if ((features_datastore = ast_channel_datastore_find(chan, &dial_features_info, NULL)))
							dialfeatures = features_datastore->data;

						ast_channel_unlock(chan);

						if (!strncmp(peername, "Parked/", 7)) {
							peername += 7;
						}

						if (dialfeatures)
							snprintf(returnexten, sizeof(returnexten), "%s|30|%s", peername, dialfeatures->options);
						else /* Existing default */
							snprintf(returnexten, sizeof(returnexten), "%s|30|t", peername);

						ast_add_extension2(con, 1, peername, 1, NULL, NULL, "Dial", strdup(returnexten), ast_free, registrar);
					}
					set_c_e_p(chan, parking_con_dial, peername, 1);
				} else {
					/* They've been waiting too long, send them back to where they came.  Theoretically they
					   should have their original extensions and such, but we copy to be on the safe side */
					set_c_e_p(chan, pu->context, pu->exten, pu->priority);
				}

				post_manager_event("ParkedCallTimeOut", pu->parkingexten, chan);

				if (option_verbose > 1) 
					ast_verbose(VERBOSE_PREFIX_2 "Timeout for %s parked on %d. Returning to %s,%s,%d\n", chan->name, pu->parkingnum, chan->context, chan->exten, chan->priority);
				/* Start up the PBX, or hang them up */
				if (ast_pbx_start(chan))  {
					ast_log(LOG_WARNING, "Unable to restart the PBX for user on '%s', hanging them up...\n", chan->name);
					ast_hangup(chan);
				}
				/* And take them out of the parking lot */
				if (pl) 
					pl->next = pu->next;
				else
					parkinglot = pu->next;
				pt = pu;
				pu = pu->next;
				con = ast_context_find(parking_con);
				if (con) {
					if (ast_context_remove_extension2(con, pt->parkingexten, 1, NULL))
						ast_log(LOG_WARNING, "Whoa, failed to remove the extension!\n");
					else
						notify_metermaids(pt->parkingexten, parking_con);
				} else
					ast_log(LOG_WARNING, "Whoa, no parking context?\n");
				free(pt);
			} else {	/* still within parking time, process descriptors */
				for (x = 0; x < AST_MAX_FDS; x++) {
					struct ast_frame *f;

					if (chan->fds[x] == -1 || (!FD_ISSET(chan->fds[x], &rfds) && !FD_ISSET(chan->fds[x], &efds)))
						continue;	/* nothing on this descriptor */

					if (FD_ISSET(chan->fds[x], &efds))
						ast_set_flag(chan, AST_FLAG_EXCEPTION);
					else
						ast_clear_flag(chan, AST_FLAG_EXCEPTION);
					chan->fdno = x;

					/* See if they need servicing */
					f = ast_read(chan);
					if (!f || (f->frametype == AST_FRAME_CONTROL && f->subclass ==  AST_CONTROL_HANGUP)) {
						if (f)
							ast_frfree(f);
						post_manager_event("ParkedCallGiveUp", pu->parkingexten, chan);

						/* There's a problem, hang them up*/
						if (option_verbose > 1) 
							ast_verbose(VERBOSE_PREFIX_2 "%s got tired of being parked\n", chan->name);
						ast_hangup(chan);
						/* And take them out of the parking lot */
						if (pl) 
							pl->next = pu->next;
						else
							parkinglot = pu->next;
						pt = pu;
						pu = pu->next;
						con = ast_context_find(parking_con);
						if (con) {
							if (ast_context_remove_extension2(con, pt->parkingexten, 1, NULL))
								ast_log(LOG_WARNING, "Whoa, failed to remove the extension!\n");
							else {
								notify_metermaids(pt->parkingexten, parking_con);
							}
						} else
							ast_log(LOG_WARNING, "Whoa, no parking context?\n");
						free(pt);
						break;
					} else {
						/*! \todo XXX Maybe we could do something with packets, like dial "0" for operator or something XXX */
						ast_frfree(f);
						if (pu->moh_trys < 3 && !chan->generatordata) {
							if (option_debug)
								ast_log(LOG_DEBUG, "MOH on parked call stopped by outside source.  Restarting.\n");
							ast_indicate_data(pu->chan, AST_CONTROL_HOLD, 
								S_OR(parkmohclass, NULL),
								!ast_strlen_zero(parkmohclass) ? strlen(parkmohclass) + 1 : 0);
							pu->moh_trys++;
						}
						goto std;	/*! \todo XXX Ick: jumping into an else statement??? XXX */
					}

				} /* end for */
				if (x >= AST_MAX_FDS) {
std:					for (x=0; x<AST_MAX_FDS; x++) {	/* mark fds for next round */
						if (chan->fds[x] > -1) {
							FD_SET(chan->fds[x], &nrfds);
							FD_SET(chan->fds[x], &nefds);
							if (chan->fds[x] > max)
								max = chan->fds[x];
						}
					}
					/* Keep track of our shortest wait */
					if (tms < ms || ms < 0)
						ms = tms;
					pl = pu;
					pu = pu->next;
				}
			}
		} /* end while */
		ast_mutex_unlock(&parking_lock);
		rfds = nrfds;
		efds = nefds;
		{
			struct timeval tv = ast_samp2tv(ms, 1000);
			/* Wait for something to happen */
			ast_select(max + 1, &rfds, NULL, &efds, (ms > -1) ? &tv : NULL);
		}
		pthread_testcancel();
	}
	return NULL;	/* Never reached */
}

/*! \brief Park a call */
static int park_call_exec(struct ast_channel *chan, void *data)
{
	/* Cache the original channel name in case we get masqueraded in the middle
	 * of a park--it is still theoretically possible for a transfer to happen before
	 * we get here, but it is _really_ unlikely */
	char orig_exten[AST_MAX_EXTENSION];
	int orig_priority = chan->priority;

	/* Data is unused at the moment but could contain a parking
	   lot context eventually */
	int res = 0;
	struct ast_module_user *u;

	u = ast_module_user_add(chan);

	ast_copy_string(orig_exten, chan->exten, sizeof(orig_exten));

	/* Setup the exten/priority to be s/1 since we don't know
	   where this call should return */
	strcpy(chan->exten, "s");
	chan->priority = 1;
	/* Answer if call is not up */
	if (chan->_state != AST_STATE_UP)
		res = ast_answer(chan);
	/* Sleep to allow VoIP streams to settle down */
	if (!res)
		res = ast_safe_sleep(chan, 1000);
	/* Park the call */
	if (!res) {
		res = masq_park_call_announce(chan, chan, 0, NULL);
		/* Continue on in the dialplan */
		if (res == 1) {
			ast_copy_string(chan->exten, orig_exten, sizeof(chan->exten));
			chan->priority = orig_priority;
			res = 0;
		} else if (!res) {
			res = 1;
		}
	}

	ast_module_user_remove(u);

	return res;
}

/*! \brief Pickup parked call */
static int park_exec(struct ast_channel *chan, void *data)
{
	int res = 0;
	struct ast_module_user *u;
	struct ast_channel *peer=NULL;
	struct parkeduser *pu, *pl=NULL;
	struct ast_context *con;

	int park;
	struct ast_bridge_config config;

	if (!data) {
		ast_log(LOG_WARNING, "Parkedcall requires an argument (extension number)\n");
		return -1;
	}
	
	u = ast_module_user_add(chan);

	park = atoi((char *)data);
	ast_mutex_lock(&parking_lock);
	pu = parkinglot;
	while(pu) {
		if (pu->parkingnum == park) {
			if (pu->chan->pbx) { /* do not allow call to be picked up until the PBX thread is finished */
				ast_mutex_unlock(&parking_lock);
				ast_module_user_remove(u);
				return -1;
			}
			if (pl)
				pl->next = pu->next;
			else
				parkinglot = pu->next;
			break;
		}
		pl = pu;
		pu = pu->next;
	}
	ast_mutex_unlock(&parking_lock);
	if (pu) {
		peer = pu->chan;
		con = ast_context_find(parking_con);
		if (con) {
			if (ast_context_remove_extension2(con, pu->parkingexten, 1, NULL))
				ast_log(LOG_WARNING, "Whoa, failed to remove the extension!\n");
			else
				notify_metermaids(pu->parkingexten, parking_con);
		} else
			ast_log(LOG_WARNING, "Whoa, no parking context?\n");

		manager_event(EVENT_FLAG_CALL, "UnParkedCall",
			"Exten: %s\r\n"
			"Channel: %s\r\n"
			"From: %s\r\n"
			"CallerID: %s\r\n"
			"CallerIDName: %s\r\n",
			pu->parkingexten, pu->chan->name, chan->name,
			S_OR(pu->chan->cid.cid_num, "<unknown>"),
			S_OR(pu->chan->cid.cid_name, "<unknown>")
			);

		free(pu);
	}
	/* JK02: it helps to answer the channel if not already up */
	if (chan->_state != AST_STATE_UP)
		ast_answer(chan);

	if (peer) {
		/* Play a courtesy to the source(s) configured to prefix the bridge connecting */
		
		if (!ast_strlen_zero(courtesytone)) {
			int error = 0;
			ast_indicate(peer, AST_CONTROL_UNHOLD);
			if (parkedplay == 0) {
				error = ast_stream_and_wait(chan, courtesytone, chan->language, "");
			} else if (parkedplay == 1) {
				error = ast_stream_and_wait(peer, courtesytone, chan->language, "");
			} else if (parkedplay == 2) {
				if (!ast_streamfile(chan, courtesytone, chan->language) &&
						!ast_streamfile(peer, courtesytone, chan->language)) {
					/*! \todo XXX we would like to wait on both! */
					res = ast_waitstream(chan, "");
					if (res >= 0)
						res = ast_waitstream(peer, "");
					if (res < 0)
						error = 1;
				}
                        }
			if (error) {
				ast_log(LOG_WARNING, "Failed to play courtesy tone!\n");
				ast_hangup(peer);
				ast_module_user_remove(u);
				return -1;
			}
		} else
			ast_indicate(peer, AST_CONTROL_UNHOLD); 

		res = ast_channel_make_compatible(chan, peer);
		if (res < 0) {
			ast_log(LOG_WARNING, "Could not make channels %s and %s compatible for bridge\n", chan->name, peer->name);
			ast_hangup(peer);
			ast_module_user_remove(u);
			return -1;
		}
		/* This runs sorta backwards, since we give the incoming channel control, as if it
		   were the person called. */
		if (option_verbose > 2) 
			ast_verbose(VERBOSE_PREFIX_3 "Channel %s connected to parked call %d\n", chan->name, park);

		pbx_builtin_setvar_helper(chan, "PARKEDCHANNEL", peer->name);
		ast_cdr_setdestchan(chan->cdr, peer->name);
		memset(&config, 0, sizeof(struct ast_bridge_config));

		if ((parkedcalltransfers == AST_FEATURE_FLAG_BYCALLEE) || (parkedcalltransfers == AST_FEATURE_FLAG_BYBOTH)) {
			ast_set_flag(&(config.features_callee), AST_FEATURE_REDIRECT);
		}
		if ((parkedcalltransfers == AST_FEATURE_FLAG_BYCALLER) || (parkedcalltransfers == AST_FEATURE_FLAG_BYBOTH)) {
			ast_set_flag(&(config.features_caller), AST_FEATURE_REDIRECT);
		}
		res = ast_bridge_call(chan, peer, &config);

		pbx_builtin_setvar_helper(chan, "PARKEDCHANNEL", peer->name);
		ast_cdr_setdestchan(chan->cdr, peer->name);

		/* Simulate the PBX hanging up */
		ast_hangup(peer);
		ast_module_user_remove(u);
		return res;
	} else {
		/*! \todo XXX Play a message XXX */
		if (ast_stream_and_wait(chan, "pbx-invalidpark", chan->language, ""))
			ast_log(LOG_WARNING, "ast_streamfile of %s failed on %s\n", "pbx-invalidpark", chan->name);
		if (option_verbose > 2) 
			ast_verbose(VERBOSE_PREFIX_3 "Channel %s tried to talk to nonexistent parked call %d\n", chan->name, park);
		res = -1;
	}

	ast_module_user_remove(u);

	return res;
}

static int handle_showfeatures(int fd, int argc, char *argv[])
{
	int i;
	struct ast_call_feature *feature;
	char format[] = "%-25s %-7s %-7s\n";

	ast_cli(fd, format, "Builtin Feature", "Default", "Current");
	ast_cli(fd, format, "---------------", "-------", "-------");

	ast_cli(fd, format, "Pickup", "*8", ast_pickup_ext());		/* default hardcoded above, so we'll hardcode it here */

	ast_rwlock_rdlock(&features_lock);
	for (i = 0; i < FEATURES_COUNT; i++)
		ast_cli(fd, format, builtin_features[i].fname, builtin_features[i].default_exten, builtin_features[i].exten);
	ast_rwlock_unlock(&features_lock);

	ast_cli(fd, "\n");
	ast_cli(fd, format, "Dynamic Feature", "Default", "Current");
	ast_cli(fd, format, "---------------", "-------", "-------");
	if (AST_RWLIST_EMPTY(&feature_list)) {
		ast_cli(fd, "(none)\n");
	} else {
		AST_RWLIST_RDLOCK(&feature_list);
		AST_RWLIST_TRAVERSE(&feature_list, feature, feature_entry) {
			ast_cli(fd, format, feature->sname, "no def", feature->exten);
		}
		AST_RWLIST_UNLOCK(&feature_list);
	}
	ast_cli(fd, "\nCall parking\n");
	ast_cli(fd, "------------\n");
	ast_cli(fd,"%-20s:	%s\n", "Parking extension", parking_ext);
	ast_cli(fd,"%-20s:	%s\n", "Parking context", parking_con);
	ast_cli(fd,"%-20s:	%d-%d\n", "Parked call extensions", parking_start, parking_stop);
	ast_cli(fd,"\n");
	
	return RESULT_SUCCESS;
}

static char showfeatures_help[] =
"Usage: feature list\n"
"       Lists currently configured features.\n";

static int handle_parkedcalls(int fd, int argc, char *argv[])
{
	struct parkeduser *cur;
	int numparked = 0;

	ast_cli(fd, "%4s %25s (%-15s %-12s %-4s) %-6s \n", "Num", "Channel"
		, "Context", "Extension", "Pri", "Timeout");

	ast_mutex_lock(&parking_lock);

	for (cur = parkinglot; cur; cur = cur->next) {
		ast_cli(fd, "%-10.10s %25s (%-15s %-12s %-4d) %6lds\n"
			,cur->parkingexten, cur->chan->name, cur->context, cur->exten
			,cur->priority, cur->start.tv_sec + (cur->parkingtime/1000) - time(NULL));

		numparked++;
	}
	ast_mutex_unlock(&parking_lock);
	ast_cli(fd, "%d parked call%s.\n", numparked, (numparked != 1) ? "s" : "");


	return RESULT_SUCCESS;
}

static char showparked_help[] =
"Usage: show parkedcalls\n"
"       Lists currently parked calls.\n";

static struct ast_cli_entry cli_show_features_deprecated = {
	{ "show", "features", NULL },
	handle_showfeatures, NULL,
	NULL };

static struct ast_cli_entry cli_features[] = {
	{ { "feature", "show", NULL },
	handle_showfeatures, "Lists configured features",
	showfeatures_help, NULL, &cli_show_features_deprecated },

	{ { "show", "parkedcalls", NULL },
	handle_parkedcalls, "Lists parked calls",
	showparked_help },
};

/*! \brief Dump lot status */
static int manager_parking_status( struct mansession *s, const struct message *m)
{
	struct parkeduser *cur;
	const char *id = astman_get_header(m, "ActionID");
	char idText[256] = "";

	if (!ast_strlen_zero(id))
		snprintf(idText, sizeof(idText), "ActionID: %s\r\n", id);

	astman_send_ack(s, m, "Parked calls will follow");

	ast_mutex_lock(&parking_lock);

	for (cur = parkinglot; cur; cur = cur->next) {
		astman_append(s, "Event: ParkedCall\r\n"
			"Exten: %d\r\n"
			"Channel: %s\r\n"
			"From: %s\r\n"
			"Timeout: %ld\r\n"
			"CallerID: %s\r\n"
			"CallerIDName: %s\r\n"
			"%s"
			"\r\n",
			cur->parkingnum, cur->chan->name, cur->peername,
			(long) cur->start.tv_sec + (long) (cur->parkingtime / 1000) - (long) time(NULL),
			S_OR(cur->chan->cid.cid_num, ""),	/* XXX in other places it is <unknown> */
			S_OR(cur->chan->cid.cid_name, ""),
			idText);
	}

	astman_append(s,
		"Event: ParkedCallsComplete\r\n"
		"%s"
		"\r\n",idText);

	ast_mutex_unlock(&parking_lock);

	return RESULT_SUCCESS;
}

static char mandescr_park[] =
"Description: Park a channel.\n"
"Variables: (Names marked with * are required)\n"
"	*Channel: Channel name to park\n"
"	*Channel2: Channel to announce park info to (and return to if timeout)\n"
"	Timeout: Number of milliseconds to wait before callback.\n";  

static int manager_park(struct mansession *s, const struct message *m)
{
	const char *channel = astman_get_header(m, "Channel");
	const char *channel2 = astman_get_header(m, "Channel2");
	const char *timeout = astman_get_header(m, "Timeout");
	char buf[BUFSIZ];
	int to = 0;
	int res = 0;
	int parkExt = 0;
	struct ast_channel *ch1, *ch2;

	if (ast_strlen_zero(channel)) {
		astman_send_error(s, m, "Channel not specified");
		return 0;
	}

	if (ast_strlen_zero(channel2)) {
		astman_send_error(s, m, "Channel2 not specified");
		return 0;
	}

	ch1 = ast_get_channel_by_name_locked(channel);
	if (!ch1) {
		snprintf(buf, sizeof(buf), "Channel does not exist: %s", channel);
		astman_send_error(s, m, buf);
		return 0;
	}

	ch2 = ast_get_channel_by_name_locked(channel2);
	if (!ch2) {
		snprintf(buf, sizeof(buf), "Channel does not exist: %s", channel2);
		astman_send_error(s, m, buf);
		ast_channel_unlock(ch1);
		return 0;
	}

	if (!ast_strlen_zero(timeout)) {
		sscanf(timeout, "%d", &to);
	}

	res = ast_masq_park_call(ch1, ch2, to, &parkExt);
	if (!res) {
		ast_softhangup(ch2, AST_SOFTHANGUP_EXPLICIT);
		astman_send_ack(s, m, "Park successful");
	} else {
		astman_send_error(s, m, "Park failure");
	}

	ast_channel_unlock(ch1);
	ast_channel_unlock(ch2);

	return 0;
}


int ast_pickup_call(struct ast_channel *chan)
{
	struct ast_channel *cur = NULL;
	int res = -1;

	while ( (cur = ast_channel_walk_locked(cur)) != NULL) {
		if (!cur->pbx && 
			(cur != chan) &&
			(chan->pickupgroup & cur->callgroup) &&
			((cur->_state == AST_STATE_RINGING) ||
			 (cur->_state == AST_STATE_RING))) {
			 	break;
		}
		ast_channel_unlock(cur);
	}
	if (cur) {
		if (option_debug)
			ast_log(LOG_DEBUG, "Call pickup on chan '%s' by '%s'\n",cur->name, chan->name);
		res = ast_answer(chan);
		if (res)
			ast_log(LOG_WARNING, "Unable to answer '%s'\n", chan->name);
		res = ast_queue_control(chan, AST_CONTROL_ANSWER);
		if (res)
			ast_log(LOG_WARNING, "Unable to queue answer on '%s'\n", chan->name);
		res = ast_channel_masquerade(cur, chan);
		if (res)
			ast_log(LOG_WARNING, "Unable to masquerade '%s' into '%s'\n", chan->name, cur->name);		/* Done */
		ast_channel_unlock(cur);
	} else	{
		if (option_debug)
			ast_log(LOG_DEBUG, "No call pickup possible...\n");
	}
	return res;
}

/*! \brief Add parking hints for all defined parking lots */
static void park_add_hints(char *context, int start, int stop)
{
	int numext;
	char device[AST_MAX_EXTENSION];
	char exten[10];

	for (numext = start; numext <= stop; numext++) {
		snprintf(exten, sizeof(exten), "%d", numext);
		snprintf(device, sizeof(device), "park:%s@%s", exten, context);
		ast_add_extension(context, 1, exten, PRIORITY_HINT, NULL, NULL, device, NULL, NULL, registrar);
	}
}


static int load_config(void) 
{
	int start = 0, end = 0;
	int res;
	struct ast_context *con = NULL;
	struct ast_config *cfg = NULL;
	struct ast_variable *var = NULL;
	char old_parking_ext[AST_MAX_EXTENSION];
	char old_parking_con[AST_MAX_EXTENSION] = "";

	if (!ast_strlen_zero(parking_con)) {
		strcpy(old_parking_ext, parking_ext);
		strcpy(old_parking_con, parking_con);
	} 

	/* Reset to defaults */
	strcpy(parking_con, "parkedcalls");
	strcpy(parking_con_dial, "park-dial");
	strcpy(parking_ext, "700");
	strcpy(pickup_ext, "*8");
	strcpy(parkmohclass, "default");
	courtesytone[0] = '\0';
	strcpy(xfersound, "beep");
	strcpy(xferfailsound, "pbx-invalid");
	parking_start = 701;
	parking_stop = 750;
	parkfindnext = 0;
	adsipark = 0;
	parkaddhints = 0;
	parkedcalltransfers = AST_FEATURE_FLAG_BYBOTH;

	transferdigittimeout = DEFAULT_TRANSFER_DIGIT_TIMEOUT;
	featuredigittimeout = DEFAULT_FEATURE_DIGIT_TIMEOUT;
	atxfernoanswertimeout = DEFAULT_NOANSWER_TIMEOUT_ATTENDED_TRANSFER;

	cfg = ast_config_load("features.conf");
	if (!cfg) {
		ast_log(LOG_WARNING,"Could not load features.conf\n");
		return AST_MODULE_LOAD_DECLINE;
	}
	for (var = ast_variable_browse(cfg, "general"); var; var = var->next) {
		if (!strcasecmp(var->name, "parkext")) {
			ast_copy_string(parking_ext, var->value, sizeof(parking_ext));
		} else if (!strcasecmp(var->name, "context")) {
			ast_copy_string(parking_con, var->value, sizeof(parking_con));
		} else if (!strcasecmp(var->name, "parkingtime")) {
			if ((sscanf(var->value, "%d", &parkingtime) != 1) || (parkingtime < 1)) {
				ast_log(LOG_WARNING, "%s is not a valid parkingtime\n", var->value);
				parkingtime = DEFAULT_PARK_TIME;
			} else
				parkingtime = parkingtime * 1000;
		} else if (!strcasecmp(var->name, "parkpos")) {
			if (sscanf(var->value, "%d-%d", &start, &end) != 2) {
				ast_log(LOG_WARNING, "Format for parking positions is a-b, where a and b are numbers at line %d of features.conf\n", var->lineno);
			} else {
				parking_start = start;
				parking_stop = end;
			}
		} else if (!strcasecmp(var->name, "findslot")) {
			parkfindnext = (!strcasecmp(var->value, "next"));
		} else if (!strcasecmp(var->name, "parkinghints")) {
			parkaddhints = ast_true(var->value);
		} else if (!strcasecmp(var->name, "parkedcalltransfers")) {
			if (!strcasecmp(var->value, "no"))
				parkedcalltransfers = 0;
			else if (!strcasecmp(var->value, "caller"))
				parkedcalltransfers = AST_FEATURE_FLAG_BYCALLER;
			else if (!strcasecmp(var->value, "callee"))
				parkedcalltransfers = AST_FEATURE_FLAG_BYCALLEE;
			else if (!strcasecmp(var->value, "both"))
				parkedcalltransfers = AST_FEATURE_FLAG_BYBOTH;
		} else if (!strcasecmp(var->name, "adsipark")) {
			adsipark = ast_true(var->value);
		} else if (!strcasecmp(var->name, "transferdigittimeout")) {
			if ((sscanf(var->value, "%d", &transferdigittimeout) != 1) || (transferdigittimeout < 1)) {
				ast_log(LOG_WARNING, "%s is not a valid transferdigittimeout\n", var->value);
				transferdigittimeout = DEFAULT_TRANSFER_DIGIT_TIMEOUT;
			} else
				transferdigittimeout = transferdigittimeout * 1000;
		} else if (!strcasecmp(var->name, "featuredigittimeout")) {
			if ((sscanf(var->value, "%d", &featuredigittimeout) != 1) || (featuredigittimeout < 1)) {
				ast_log(LOG_WARNING, "%s is not a valid featuredigittimeout\n", var->value);
				featuredigittimeout = DEFAULT_FEATURE_DIGIT_TIMEOUT;
			}
		} else if (!strcasecmp(var->name, "atxfernoanswertimeout")) {
			if ((sscanf(var->value, "%d", &atxfernoanswertimeout) != 1) || (atxfernoanswertimeout < 1)) {
				ast_log(LOG_WARNING, "%s is not a valid atxfernoanswertimeout\n", var->value);
				atxfernoanswertimeout = DEFAULT_NOANSWER_TIMEOUT_ATTENDED_TRANSFER;
			} else
				atxfernoanswertimeout = atxfernoanswertimeout * 1000;
		} else if (!strcasecmp(var->name, "courtesytone")) {
			ast_copy_string(courtesytone, var->value, sizeof(courtesytone));
		}  else if (!strcasecmp(var->name, "parkedplay")) {
			if (!strcasecmp(var->value, "both"))
				parkedplay = 2;
			else if (!strcasecmp(var->value, "parked"))
				parkedplay = 1;
			else
				parkedplay = 0;
		} else if (!strcasecmp(var->name, "xfersound")) {
			ast_copy_string(xfersound, var->value, sizeof(xfersound));
		} else if (!strcasecmp(var->name, "xferfailsound")) {
			ast_copy_string(xferfailsound, var->value, sizeof(xferfailsound));
		} else if (!strcasecmp(var->name, "pickupexten")) {
			ast_copy_string(pickup_ext, var->value, sizeof(pickup_ext));
		} else if (!strcasecmp(var->name, "parkedmusicclass")) {
			ast_copy_string(parkmohclass, var->value, sizeof(parkmohclass));
		}
	}

	unmap_features();
	for (var = ast_variable_browse(cfg, "featuremap"); var; var = var->next) {
		if (remap_feature(var->name, var->value))
			ast_log(LOG_NOTICE, "Unknown feature '%s'\n", var->name);
	}

	/* Map a key combination to an application*/
	ast_unregister_features();
	for (var = ast_variable_browse(cfg, "applicationmap"); var; var = var->next) {
		char *tmp_val = ast_strdupa(var->value);
		char *exten, *activateon, *activatedby, *app, *app_args, *moh_class; 
		struct ast_call_feature *feature;

		/* strsep() sets the argument to NULL if match not found, and it
		 * is safe to use it with a NULL argument, so we don't check
		 * between calls.
		 */
		exten = strsep(&tmp_val,",");
		activatedby = strsep(&tmp_val,",");
		app = strsep(&tmp_val,",");
		app_args = strsep(&tmp_val,",");
		moh_class = strsep(&tmp_val,",");

		activateon = strsep(&activatedby, "/");	

		/*! \todo XXX var_name or app_args ? */
		if (ast_strlen_zero(app) || ast_strlen_zero(exten) || ast_strlen_zero(activateon) || ast_strlen_zero(var->name)) {
			ast_log(LOG_NOTICE, "Please check the feature Mapping Syntax, either extension, name, or app aren't provided %s %s %s %s\n",
				app, exten, activateon, var->name);
			continue;
		}

		AST_RWLIST_RDLOCK(&feature_list);
		if ((feature = find_dynamic_feature(var->name))) {
			AST_RWLIST_UNLOCK(&feature_list);
			ast_log(LOG_WARNING, "Dynamic Feature '%s' specified more than once!\n", var->name);
			continue;
		}
		AST_RWLIST_UNLOCK(&feature_list);
				
		if (!(feature = ast_calloc(1, sizeof(*feature))))
			continue;					

		ast_copy_string(feature->sname, var->name, FEATURE_SNAME_LEN);
		ast_copy_string(feature->app, app, FEATURE_APP_LEN);
		ast_copy_string(feature->exten, exten, FEATURE_EXTEN_LEN);
		
		if (app_args) 
			ast_copy_string(feature->app_args, app_args, FEATURE_APP_ARGS_LEN);

		if (moh_class)
			ast_copy_string(feature->moh_class, moh_class, FEATURE_MOH_LEN);
			
		ast_copy_string(feature->exten, exten, sizeof(feature->exten));
		feature->operation = feature_exec_app;
		ast_set_flag(feature, AST_FEATURE_FLAG_NEEDSDTMF);

		/* Allow caller and calle to be specified for backwards compatability */
		if (!strcasecmp(activateon, "self") || !strcasecmp(activateon, "caller"))
			ast_set_flag(feature, AST_FEATURE_FLAG_ONSELF);
		else if (!strcasecmp(activateon, "peer") || !strcasecmp(activateon, "callee"))
			ast_set_flag(feature, AST_FEATURE_FLAG_ONPEER);
		else {
			ast_log(LOG_NOTICE, "Invalid 'ActivateOn' specification for feature '%s',"
				" must be 'self', or 'peer'\n", var->name);
			continue;
		}

		if (ast_strlen_zero(activatedby))
			ast_set_flag(feature, AST_FEATURE_FLAG_BYBOTH);
		else if (!strcasecmp(activatedby, "caller"))
			ast_set_flag(feature, AST_FEATURE_FLAG_BYCALLER);
		else if (!strcasecmp(activatedby, "callee"))
			ast_set_flag(feature, AST_FEATURE_FLAG_BYCALLEE);
		else if (!strcasecmp(activatedby, "both"))
			ast_set_flag(feature, AST_FEATURE_FLAG_BYBOTH);
		else {
			ast_log(LOG_NOTICE, "Invalid 'ActivatedBy' specification for feature '%s',"
				" must be 'caller', or 'callee', or 'both'\n", var->name);
			continue;
		}

		ast_register_feature(feature);
			
		if (option_verbose >= 1)
			ast_verbose(VERBOSE_PREFIX_2 "Mapping Feature '%s' to app '%s(%s)' with code '%s'\n", var->name, app, app_args, exten);  
	}	 
	ast_config_destroy(cfg);

	/* Remove the old parking extension */
	if (!ast_strlen_zero(old_parking_con) && (con = ast_context_find(old_parking_con)))	{
		if(ast_context_remove_extension2(con, old_parking_ext, 1, registrar))
				notify_metermaids(old_parking_ext, old_parking_con);
		if (option_debug)
			ast_log(LOG_DEBUG, "Removed old parking extension %s@%s\n", old_parking_ext, old_parking_con);
	}
	
	if (!(con = ast_context_find(parking_con)) && !(con = ast_context_create(NULL, parking_con, registrar))) {
		ast_log(LOG_ERROR, "Parking context '%s' does not exist and unable to create\n", parking_con);
		return -1;
	}
	res = ast_add_extension2(con, 1, ast_parking_ext(), 1, NULL, NULL, parkcall, NULL, NULL, registrar);
	if (parkaddhints)
		park_add_hints(parking_con, parking_start, parking_stop);
	if (!res)
		notify_metermaids(ast_parking_ext(), parking_con);
	return res;

}

static int reload(void)
{
	return load_config();
}

static int load_module(void)
{
	int res;
	
	memset(parking_ext, 0, sizeof(parking_ext));
	memset(parking_con, 0, sizeof(parking_con));

	if ((res = load_config()))
		return res;
	ast_cli_register_multiple(cli_features, sizeof(cli_features) / sizeof(struct ast_cli_entry));
	ast_pthread_create(&parking_thread, NULL, do_parking_thread, NULL);
	res = ast_register_application(parkedcall, park_exec, synopsis, descrip);
	if (!res)
		res = ast_register_application(parkcall, park_call_exec, synopsis2, descrip2);
	if (!res) {
		ast_manager_register("ParkedCalls", 0, manager_parking_status, "List parked calls" );
		ast_manager_register2("Park", EVENT_FLAG_CALL, manager_park,
			"Park a channel", mandescr_park); 
	}

	res |= ast_devstate_prov_add("Park", metermaidstate);

	return res;
}


static int unload_module(void)
{
	ast_module_user_hangup_all();

	ast_manager_unregister("ParkedCalls");
	ast_manager_unregister("Park");
	ast_cli_unregister_multiple(cli_features, sizeof(cli_features) / sizeof(struct ast_cli_entry));
	ast_unregister_application(parkcall);
	ast_devstate_prov_del("Park");
	return ast_unregister_application(parkedcall);
}

AST_MODULE_INFO(ASTERISK_GPL_KEY, AST_MODFLAG_GLOBAL_SYMBOLS, "Call Features Resource",
		.load = load_module,
		.unload = unload_module,
		.reload = reload,
	       );<|MERGE_RESOLUTION|>--- conflicted
+++ resolved
@@ -302,7 +302,7 @@
 		return AST_DEVICE_INUSE;
 }
 
-static int park_call_full(struct ast_channel *chan, struct ast_channel *peer, int timeout, int *extout, char *orig_chan_name)
+static int park_call_full(struct ast_channel *chan, struct ast_channel *peer, int timeout, int *extout, const char *orig_chan_name)
 {
 	struct parkeduser *pu, *cur;
 	int i, x = -1, parking_range, parkingnum_copy;
@@ -393,7 +393,7 @@
 			struct ast_channel *tmpchan, *base_peer;
 			char other_side[AST_CHANNEL_NAME];
 			char *c;
-			ast_copy_string(other_side, peer->name, sizeof(other_side));
+			ast_copy_string(other_side, S_OR(orig_chan_name, peer->name), sizeof(other_side));
 			if ((c = strrchr(other_side, ','))) {
 				*++c = '1';
 			}
@@ -404,7 +404,7 @@
 				ast_channel_unlock(tmpchan);
 			}
 		} else {
-			ast_copy_string(pu->peername, peer->name, sizeof(pu->peername));
+			ast_copy_string(pu->peername, S_OR(orig_chan_name, peer->name), sizeof(pu->peername));
 		}
 	}
 
@@ -484,11 +484,10 @@
 	return park_call_full(chan, peer, timeout, extout, NULL);
 }
 
-static int masq_park_call(struct ast_channel *rchan, struct ast_channel *peer, int timeout, int *extout, int play_announcement)
+static int masq_park_call(struct ast_channel *rchan, struct ast_channel *peer, int timeout, int *extout, int play_announcement, const char *orig_chan_name)
 {
 	struct ast_channel *chan;
 	struct ast_frame *f;
-	char *orig_chan_name = NULL;
 	int park_status;
 
 	/* Make a new, fake channel that we'll use to masquerade in the real one */
@@ -514,7 +513,7 @@
 		peer = chan;
 	}
 
-	if (!play_announcement) {
+	if (!play_announcement || !orig_chan_name) {
 		orig_chan_name = ast_strdupa(chan->name);
 	}
 
@@ -530,12 +529,12 @@
 
 int ast_masq_park_call(struct ast_channel *rchan, struct ast_channel *peer, int timeout, int *extout)
 {
-	return masq_park_call(rchan, peer, timeout, extout, 0);
-}
-
-static int masq_park_call_announce(struct ast_channel *rchan, struct ast_channel *peer, int timeout, int *extout)
-{
-	return masq_park_call(rchan, peer, timeout, extout, 1);
+	return masq_park_call(rchan, peer, timeout, extout, 0, NULL);
+}
+
+static int masq_park_call_announce(struct ast_channel *rchan, struct ast_channel *peer, int timeout, int *extout, const char *orig_chan_name)
+{
+	return masq_park_call(rchan, peer, timeout, extout, 1, orig_chan_name);
 }
 #define FEATURE_RETURN_HANGUP                  -1
 #define FEATURE_RETURN_SUCCESSBREAK             0
@@ -589,11 +588,7 @@
 		res = ast_safe_sleep(chan, 1000);
 
 	if (!res) { /* one direction used to call park_call.... */
-<<<<<<< HEAD
-		masq_park_call_announce(parkee, parker, 0, NULL);
-=======
 		masq_park_call_announce(parkee, parker, 0, NULL, orig_chan_name);
->>>>>>> 63385b71
 		res = 0; /* PBX should hangup zombie channel */
 	}
 
@@ -748,7 +743,7 @@
 		res = finishup(transferee);
 		if (res)
 			res = -1;
-		else if (!masq_park_call_announce(transferee, transferer, 0, NULL)) {	/* success */
+		else if (!masq_park_call_announce(transferee, transferer, 0, NULL, NULL)) {	/* success */
 			/* We return non-zero, but tell the PBX not to hang the channel when
 			   the thread dies -- We have to be careful now though.  We are responsible for 
 			   hanging up the channel, else it will never be hung up! */
@@ -2071,6 +2066,7 @@
 	/* Cache the original channel name in case we get masqueraded in the middle
 	 * of a park--it is still theoretically possible for a transfer to happen before
 	 * we get here, but it is _really_ unlikely */
+	char *orig_chan_name = ast_strdupa(chan->name);
 	char orig_exten[AST_MAX_EXTENSION];
 	int orig_priority = chan->priority;
 
@@ -2095,7 +2091,7 @@
 		res = ast_safe_sleep(chan, 1000);
 	/* Park the call */
 	if (!res) {
-		res = masq_park_call_announce(chan, chan, 0, NULL);
+		res = masq_park_call_announce(chan, chan, 0, NULL, orig_chan_name);
 		/* Continue on in the dialplan */
 		if (res == 1) {
 			ast_copy_string(chan->exten, orig_exten, sizeof(chan->exten));
